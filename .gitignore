# Byte-compiled / optimized / DLL files
__pycache__/
*.py[cod]
*$py.class

# C extensions
*.so

# Distribution / packaging
.Python
build/
develop-eggs/
dist/
downloads/
eggs/
.eggs/
lib/
lib64/
parts/
sdist/
var/
wheels/
pip-wheel-metadata/
share/python-wheels/
*.egg-info/
.installed.cfg
*.egg
MANIFEST

# PyInstaller
#  Usually these files are written by a python script from a template
#  before PyInstaller builds the exe, so as to inject date/other infos into it.
*.manifest
*.spec

# Installer logs
pip-log.txt
pip-delete-this-directory.txt

# Unit test / coverage reports
htmlcov/
.tox/
.nox/
.coverage
.coverage.*
.cache
nosetests.xml
coverage.xml
*.cover
*.py,cover
.hypothesis/
.pytest_cache/

# Translations
*.mo
*.pot

# Django stuff:
*.log
local_settings.py
db.sqlite3
db.sqlite3-journal

# Flask stuff:
instance/
.webassets-cache

# Scrapy stuff:
.scrapy

# Sphinx documentation
docs/_build/

# PyBuilder
target/

# Jupyter Notebook
.ipynb_checkpoints

# IPython
profile_default/
ipython_config.py

# pyenv
.python-version

# pipenv
#   According to pypa/pipenv#598, it is recommended to include Pipfile.lock in version control.
#   However, in case of collaboration, if having platform-specific dependencies or dependencies
#   having no cross-platform support, pipenv may install dependencies that don't work, or not
#   install all needed dependencies.
#Pipfile.lock

# PEP 582; used by e.g. github.com/David-OConnor/pyflow
__pypackages__/

# Celery stuff
celerybeat-schedule
celerybeat.pid

# SageMath parsed files
*.sage.py

# Environments
.env
.venv
env/
venv/
ENV/
env.bak/
venv.bak/

# Spyder project settings
.spyderproject
.spyproject

# Rope project settings
.ropeproject

# mkdocs documentation
/site

# mypy
.mypy_cache/
.dmypy.json
dmypy.json

# Pyre type checker
.pyre/

# PyCharm
.idea/

<<<<<<< HEAD
Training_3x9/
Training_4x10/
Jeremy_4x10/
4x8/
=======
?x?/*
?x??/*
??x??/*
>>>>>>> 4bdf747d
<|MERGE_RESOLUTION|>--- conflicted
+++ resolved
@@ -131,13 +131,6 @@
 # PyCharm
 .idea/
 
-<<<<<<< HEAD
-Training_3x9/
-Training_4x10/
-Jeremy_4x10/
-4x8/
-=======
 ?x?/*
 ?x??/*
-??x??/*
->>>>>>> 4bdf747d
+??x??/*