#!/usr/bin/env python3

import numpy as np
<<<<<<< HEAD
from . import ProblemGenerators as PG
from . import JFAFeatures as JF
=======
import ProblemGenerators as PG
from ProblemGenerators import loadProblem, saveProblem, euclideanDistance, returnDistance
import JFAFeatures as JF
>>>>>>> 81029fee
import random
import math
import sys

SPEED_CORRECTION = PG.STANDARDIZED_TIME * PG.MAX_SPEED


def printState(state):
    trueFalseStrings = ["False", "True"]
    print("\n\t (x, y)\t\t\tStatic\tSpeed\tAmmo\tEnergy\tTime\tEffDist\tAmmoRte\tEnergyRate")
    nbEffector = len(state[:, 0, 0])
    for i in range(0, nbEffector):
        print("Effector:", end="")
        print(f"({state[i, 0, JF.EffectorFeatures.XPOS]:.4f}, {state[i, 0, JF.EffectorFeatures.YPOS]:.4f})", end="")
        print(f"\t{trueFalseStrings[int(state[i, 0, JF.EffectorFeatures.STATIC])]}", end="")
        print(f"\t{state[i, 0, JF.EffectorFeatures.SPEED]:4.4f}", end="")
        print(f"\t{state[i, 0, JF.EffectorFeatures.AMMOLEFT]:.4f}", end="")
        print(f"\t{state[i, 0, JF.EffectorFeatures.ENERGYLEFT]:.4f}", end="")
        print(f"\t{state[i, 0, JF.EffectorFeatures.TIMELEFT]:.4f}", end="")
        print(f"\t{state[i, 0, JF.EffectorFeatures.EFFECTIVEDISTANCE]:.4f}", end="")
        print(f"\t{state[i, 0, JF.EffectorFeatures.AMMORATE]:.4f}", end="")
        print(f"\t{state[i, 0, JF.EffectorFeatures.ENERGYRATE]:.4f}")
    nbTask = len(state[0, :, 0])
    pad = len(JF.EffectorFeatures)
    print("\n\n\t(x, y)\t\t\tValue\tSelected")
    for i in range(len(state[0, :, 0])):
        print(f"Target: ({state[0, i, pad + JF.TaskFeatures.XPOS]:.4f}, {state[0, i, pad + JF.TaskFeatures.YPOS]:.4f})",
              end="")
        print(f"\t{state[0, i, pad + JF.TaskFeatures.VALUE]:.4f}", end="")
        print(f"\t{state[0, i, pad + JF.TaskFeatures.SELECTED]}")
    pad = len(JF.EffectorFeatures) + len(JF.TaskFeatures)
    print("\n\nAction\t\tPSucc\tEnergy\ttime\tSelectable\tEucDistance\tReturnDist")
    for i in range(nbEffector):
        for j in range(nbTask):
            if state[i, j, pad + JF.OpportunityFeatures.SELECTABLE]:
                print(
                    f"({i:2},{j:2}):\t{state[i, j, pad + JF.OpportunityFeatures.PSUCCESS]:.4}\t{state[i, j, pad + JF.OpportunityFeatures.ENERGYCOST]:.4f}\t{state[i, j, pad + JF.OpportunityFeatures.TIMECOST]:.4f}\t{trueFalseStrings[int(state[i, j, pad + JF.OpportunityFeatures.SELECTABLE])]}\t\t{euclideanDistance(state[i, 0, :], state[0, j, len(JF.EffectorFeatures):]):.6f}\t{returnDistance(state[i, 0, :], state[0, j, len(JF.EffectorFeatures):]):.6f}")


def print_grid(state):
    trueFalseStrings = ["False", "True"]
    nbEffector = len(state[:, 0, 0])
    nbTask = len(state[0, :, 0])
    pad = len(JF.EffectorFeatures) + len(JF.TaskFeatures)
    print("\t", end="")
    for i in range(nbEffector):
        print(f"{i}\t\t", end="")
    print()
    for j in range(nbTask):
        print(f"{j}\t", end="")
        for i in range(nbEffector):
            if state[i, j, pad + JF.OpportunityFeatures.SELECTABLE]:
                print(f"{state[i, j, pad + JF.OpportunityFeatures.PSUCCESS]:.8f}\t", end="")
            else:
                print("-" * 8, end="")
        print()
        print(f"{state[0, j, len(JF.EffectorFeatures) + JF.TaskFeatures.VALUE]:.3f}", end="")
        print("\t", end="")
        for i in range(nbEffector):
            if state[i, j, pad + JF.OpportunityFeatures.SELECTABLE]:
                print(f"{state[i, j, pad + JF.OpportunityFeatures.ENERGYCOST]:.8f}\t", end="")
            else:
                print("-" * 8, end="")
        print()
        print(f"{state[0, j, len(JF.EffectorFeatures) + JF.TaskFeatures.SELECTED]:.1f}", end="")
        print("\t", end="")
        for i in range(nbEffector):
            if state[i, j, pad + JF.OpportunityFeatures.SELECTABLE]:
                print(f"{state[i, j, pad + JF.OpportunityFeatures.TIMECOST]:.8f}\t", end="")
            else:
                print("-" * 8, end="")
        print("\n")


class JeremyAgent:
    def getAction(self, state):
        """
        Allows the user to control which action to take next by selecting an agent, and a task.
        """
        effector, task = None, None
        printState(state)
        while effector is None:
            try:
                effector = int(input("effector: "))
            except ValueError:
                pass
        while task is None:
            try:
                task = int(input("task: "))
            except ValueError:
                pass
        return effector, task

    def learn(state, action, reward, new_state, terminal):
        pass


class AlexAgent:
    pass


class Simulation:
<<<<<<< HEAD
	"""
	Simulate a warfare scenario in which a set of effectors complete a set of tasks
	"""
	def __init__(self, formatState, problem = None, keepstack = False):
		self.keepstack = keepstack
		self.formatState = formatState  # In the case of the Neural Network,
										# this function will normalize values and create a 3D tensor
		if problem:
			self.reset(problem)

	def reset(self, problem=None):
		"""
		Set up all values for the initial positions in the scenario and return the state
		"""

		"""
		Reuse the current problem and set all variables back to their original values
		"""
		if problem is None:
			if not hasattr(self, 'initialProblem'):
				raise Exception("You must provide an initial problem to solve.")
			problem = self.initialProblem
		else:
			self.initialProblem = problem
		self.reward = 0
		self.scale = problem['Arena'][JF.ArenaFeatures.SCALE]
		self.coastline = problem['Arena'][JF.ArenaFeatures.COASTLINE]
		self.frontline = problem['Arena'][JF.ArenaFeatures.FRONTLINE]
		self.timeHorizon = problem['Arena'][JF.ArenaFeatures.TIMEHORIZON]
		self.problem = problem
		self.nbEffector, self.nbTask = len(problem['Effectors']), len(problem['Targets'])
		self.effectorData = np.ones((self.nbEffector, len(JF.EffectorFeatures)), dtype=float) #Information will all be kept in real values
		self.taskData = np.ones((self.nbTask, len(JF.TaskFeatures)), dtype=float)
		self.opportunityData = np.ones((self.nbEffector, self.nbTask, len(JF.OpportunityFeatures)), dtype=float)
		for i in range(0, self.nbEffector):
			self.effectorData[i] = np.asarray(problem['Effectors'][i])
		for i in range(0, self.nbTask):
			self.taskData[i] = np.asarray(problem['Targets'][i])
		for i in range(0, self.nbEffector):
			for j in range(0, self.nbTask):
				self.opportunityData[i][j] = np.asarray(problem['Opportunities'][i][j])
		self.history = []
		self.schedule = [[] for _ in range(self.nbEffector)]
		self.previousPSuccess = [[] for _ in range(self.nbTask)]
		return self.formatState(self.effectorData, self.taskData, self.opportunityData)

	def resetState(self, state):
		pass

	def euclideanDistance(effector, task):
		return math.sqrt((effector[JF.EffectorFeatures.XPOS] - task[JF.TaskFeatures.XPOS])**2 + (effector[JF.EffectorFeatures.YPOS] - task[JF.TaskFeatures.YPOS])**2)

	def returnDistance(effector, task):
		EucDistance = Simulation.euclideanDistance(effector, task)
		travelDistance = max(EucDistance - effector[JF.EffectorFeatures.EFFECTIVEDISTANCE], 0)
		newX = effector[JF.EffectorFeatures.XPOS] + (task[JF.TaskFeatures.XPOS] - effector[JF.EffectorFeatures.XPOS]) * travelDistance / EucDistance
		newY = effector[JF.EffectorFeatures.YPOS] + (task[JF.TaskFeatures.YPOS] - effector[JF.EffectorFeatures.YPOS]) * travelDistance / EucDistance
		returnTrip = math.sqrt((effector[JF.EffectorFeatures.STARTX] - newX)**2 + (effector[JF.EffectorFeatures.STARTY] - newY)**2)
		return travelDistance + returnTrip

	def getSchedule(self):
		"""
		Return the schedule of events currently chosen.
		"""
		# A schedule should be a list of #effector lists where each element is a target along with some other info (eg timing))
		#[[(2 5min), (1 60min)][3, 2, 3][1]]
		# Effector 1 first hits target 2 (service time 5 min) and then 1 (service time 60 min)
		# Effector 2 first hits target 3 and then 2, and then 3
		# Effector 3 first hits target 1
		return self.schedule

	def getState(self):
		"""
		Returns a numpy-formatted version of the current problem state for DBA use
		"""
		return(self.formatState(self.effectorData, self.taskData, self.opportunityData))

	def update(self, action):
		"""
		Take an action from an agent and apply that action to the effector specified.
		"""
		if type(action) == tuple:
			effectorIndex, taskIndex = action
		else: # Alex passes a 1-hot matrix.  Process accordingly
			effectorIndex, taskIndex = np.where(action == 1)
			effectorIndex = int(effectorIndex)
			taskIndex = int(taskIndex)
		effector = self.effectorData[effectorIndex, :]
		task = self.taskData[taskIndex, :]
		opportunity = self.opportunityData[effectorIndex, taskIndex, :]
		if opportunity[JF.OpportunityFeatures.SELECTABLE] == False:
			raise Exception(f"This action is not selectable. Effector: {effectorIndex} Task: {taskIndex}")

		#first copy the tensor (not by ref.. make sure to do actual copy)
		if self.keepstack:
			#TODO: make sure this is a copy, not a reference
			self.history.append((self.effectorData, self.taskData, self.opportunityData, self.schedule, self.previousPSuccess))
		#Do not use history, update the schedule directly.
		#Make a separate stack for the schedule so that we don't need to iterate through the whole state history
		self.schedule[effectorIndex].append((taskIndex, opportunity[JF.OpportunityFeatures.TIMECOST]))

		EucDistance = Simulation.euclideanDistance(effector, task)
		travelDistance = EucDistance - effector[JF.EffectorFeatures.EFFECTIVEDISTANCE]

		if travelDistance > 0: #Calculate the updated position
			effector[JF.EffectorFeatures.XPOS] += (task[JF.TaskFeatures.XPOS] - effector[JF.EffectorFeatures.XPOS]) * travelDistance / EucDistance
			effector[JF.EffectorFeatures.YPOS] += (task[JF.TaskFeatures.YPOS] - effector[JF.EffectorFeatures.YPOS]) * travelDistance / EucDistance
		else:
			pass #We can take action against the target from our current position

		effector[JF.EffectorFeatures.TIMELEFT] -= opportunity[JF.OpportunityFeatures.TIMECOST]
		effector[JF.EffectorFeatures.ENERGYLEFT] -= opportunity[JF.OpportunityFeatures.ENERGYCOST]
		effector[JF.EffectorFeatures.AMMOLEFT] -= effector[JF.EffectorFeatures.AMMORATE]
		#We are dealing with expected plan, not an actual instance of a plan.
		#Damage will be relative to pSuccess rather than sometimes being right and sometimes being wrong
		reward = opportunity[JF.OpportunityFeatures.PSUCCESS] * task[JF.TaskFeatures.VALUE]
		self.taskData[taskIndex][JF.TaskFeatures.VALUE] -= reward

		task[JF.TaskFeatures.SELECTED] += 0.5 #Count the number of engagements so far

		if task[JF.TaskFeatures.SELECTED] >= 1:     #Down the road: opportunities[:,:,selectable] &= task[:,selected] >= 1
			for i in range(0, self.nbEffector):
				self.opportunityData[i][taskIndex][JF.OpportunityFeatures.SELECTABLE] = False
				self.opportunityData[i][taskIndex][JF.OpportunityFeatures.PSUCCESS] = 0

		for i in range(0, self.nbTask):
			EucDistance = Simulation.euclideanDistance(effector, self.taskData[i])
			#If it wasn't selectable before, could that change?  If not, drop this set of operations whenever something is already unfeasible
			if not effector[JF.EffectorFeatures.STATIC]:
				RTDistance = Simulation.returnDistance(effector, self.taskData[i])
				travelDistance = max(0, EucDistance - effector[JF.EffectorFeatures.EFFECTIVEDISTANCE])
				if (RTDistance > effector[JF.EffectorFeatures.ENERGYLEFT] / (effector[JF.EffectorFeatures.ENERGYRATE]) or
					effector[JF.EffectorFeatures.TIMELEFT] < RTDistance / (effector[JF.EffectorFeatures.SPEED] * SPEED_CORRECTION)):
					#print(f"Effector: {effectorIndex}, Target: {i}")
					#print(f"Dist: {RTDistance > effector[JF.EffectorFeatures.ENERGYLEFT] / effector[JF.EffectorFeatures.ENERGYRATE]} : {RTDistance} > {effector[JF.EffectorFeatures.ENERGYLEFT]} / {effector[JF.EffectorFeatures.ENERGYRATE]}")
					#print(f"Time: {effector[JF.EffectorFeatures.TIMELEFT] < RTDistance / (effector[JF.EffectorFeatures.SPEED] * SPEED_CORRECTION)} : {effector[JF.EffectorFeatures.TIMELEFT]} < {RTDistance} / {effector[JF.EffectorFeatures.SPEED] * SPEED_CORRECTION}")
					self.opportunityData[effectorIndex][i][JF.OpportunityFeatures.SELECTABLE] = False
				else:
					self.opportunityData[effectorIndex][i][JF.OpportunityFeatures.TIMECOST] = travelDistance / (effector[JF.EffectorFeatures.SPEED] * SPEED_CORRECTION) #+ effector[JF.EffectorFeatures.DUTYCYCLE]
					self.opportunityData[effectorIndex][i][JF.OpportunityFeatures.ENERGYCOST] = travelDistance * effector[JF.EffectorFeatures.ENERGYRATE] # Energy is related to fuel or essentially range
			else:
				if EucDistance <= effector[JF.EffectorFeatures.EFFECTIVEDISTANCE]:
					self.opportunityData[effectorIndex][i][JF.OpportunityFeatures.TIMECOST] = EucDistance / (effector[JF.EffectorFeatures.SPEED] * SPEED_CORRECTION) #effector[JF.EffectorFeatures.DUTYCYCLE]
					self.opportunityData[effectorIndex][i][JF.OpportunityFeatures.ENERGYCOST] = 0 #Energy is related to fuel or essentially range
				else:
					self.opportunityData[effectorIndex][i][JF.OpportunityFeatures.SELECTABLE] = False

			if self.opportunityData[effectorIndex][i][JF.OpportunityFeatures.TIMECOST] > effector[JF.EffectorFeatures.TIMELEFT]:
				self.opportunityData[effectorIndex][i][JF.OpportunityFeatures.SELECTABLE] = False
			elif self.effectorData[effectorIndex][JF.EffectorFeatures.AMMORATE] > effector[JF.EffectorFeatures.AMMOLEFT]:
				self.opportunityData[effectorIndex][i][JF.OpportunityFeatures.SELECTABLE] = False
			elif self.opportunityData[effectorIndex][i][JF.OpportunityFeatures.ENERGYCOST] > effector[JF.EffectorFeatures.ENERGYLEFT]:
				self.opportunityData[effectorIndex][i][JF.OpportunityFeatures.SELECTABLE] = False

			if self.opportunityData[effectorIndex][i][JF.OpportunityFeatures.SELECTABLE] == False:
				self.opportunityData[effectorIndex][i][JF.OpportunityFeatures.PSUCCESS] = 0

		#self.opportunityData[:,:,JF.OpportunityFeatures.PSUCCESS] &= self.opportunityData[:,:,JF.OpportunityFeatures.SELECTABLE]
		if np.sum(self.opportunityData[:, :, JF.OpportunityFeatures.SELECTABLE]) >= 1:
			terminal = False
		else:
			terminal = True

		return self.formatState(self.effectorData, self.taskData, self.opportunityData), reward, terminal

	def update_state(self, action, state = None):
		"""
		Take an action from an agent and apply that action to the effector specified.
		"""
		if state is None:
			effectorData, taskData, opportunityData = self.effectorData, self.taskData, self.opportunityData
		else:
			effectorData, taskData, opportunityData = unMergeState(state)
			nbEffector = len(effectorData)
			nbTask = len(taskData)


		if type(action) == tuple:
			effectorIndex, taskIndex = action
		else: # Alex passes a 1-hot matrix.  Process accordingly
			effectorIndex, taskIndex = np.where(action == 1)
			effectorIndex = int(effectorIndex)
			taskIndex = int(taskIndex)

		effector = effectorData[effectorIndex, :]
		task = taskData[taskIndex, :]
		opportunity = opportunityData[effectorIndex, taskIndex, :]
		if opportunity[JF.OpportunityFeatures.SELECTABLE] == False:
			raise Exception(f"This action is not selectable. Effector: {effectorIndex} Task: {taskIndex}")

		EucDistance = Simulation.euclideanDistance(effector, task)
		travelDistance = EucDistance - effector[JF.EffectorFeatures.EFFECTIVEDISTANCE]

		if travelDistance > 0: #Calculate the updated position
			effector[JF.EffectorFeatures.XPOS] += (task[JF.TaskFeatures.XPOS] - effector[JF.EffectorFeatures.XPOS]) * travelDistance / EucDistance
			effector[JF.EffectorFeatures.YPOS] += (task[JF.TaskFeatures.YPOS] - effector[JF.EffectorFeatures.YPOS]) * travelDistance / EucDistance
		else:
			pass #We can take action against the target from our current position

		effector[JF.EffectorFeatures.TIMELEFT] -= opportunity[JF.OpportunityFeatures.TIMECOST]
		effector[JF.EffectorFeatures.ENERGYLEFT] -= opportunity[JF.OpportunityFeatures.ENERGYCOST]
		effector[JF.EffectorFeatures.AMMOLEFT] -= effector[JF.EffectorFeatures.AMMORATE]
		#We are dealing with expected plan, not an actual instance of a plan.
		#Damage will be relative to pSuccess rather than sometimes being right and sometimes being wrong
		reward = opportunity[JF.OpportunityFeatures.PSUCCESS] * task[JF.TaskFeatures.VALUE]
		taskData[taskIndex][JF.TaskFeatures.VALUE] -= reward

		task[JF.TaskFeatures.SELECTED] += 0.5 #Count the number of engagements so far

		if task[JF.TaskFeatures.SELECTED] >= 1:     #Down the road: opportunities[:,:,selectable] &= task[:,selected] >= 1
			for i in range(0, nbEffector):
				opportunityData[i][taskIndex][JF.OpportunityFeatures.SELECTABLE] = False
				opportunityData[i][taskIndex][JF.OpportunityFeatures.PSUCCESS] = 0

		for i in range(0, nbTask):
			EucDistance = Simulation.euclideanDistance(effector, taskData[i])
			#If it wasn't selectable before, could that change?  If not, drop this set of operations whenever something is already unfeasible
			if not effector[JF.EffectorFeatures.STATIC]:
				RTDistance = Simulation.returnDistance(effector, taskData[i])
				travelDistance = max(0, EucDistance - effector[JF.EffectorFeatures.EFFECTIVEDISTANCE])
				if (RTDistance > effector[JF.EffectorFeatures.ENERGYLEFT] / (effector[JF.EffectorFeatures.ENERGYRATE]) or
					effector[JF.EffectorFeatures.TIMELEFT] < RTDistance / (effector[JF.EffectorFeatures.SPEED] * SPEED_CORRECTION)):
					# print(f"Return Distance too far: {RTDistance} > {effector[JF.EffectorFeatures.ENERGYLEFT]} / {(effector[JF.EffectorFeatures.ENERGYRATE])} or ")
					# print(f"{effector[JF.EffectorFeatures.TIMELEFT]} < {RTDistance} / {(effector[JF.EffectorFeatures.SPEED] * SPEED_CORRECTION)}")
					opportunityData[effectorIndex][i][JF.OpportunityFeatures.SELECTABLE] = False
				else:
					opportunityData[effectorIndex][i][JF.OpportunityFeatures.TIMECOST] = travelDistance / (effector[JF.EffectorFeatures.SPEED] * SPEED_CORRECTION) #+ effector[JF.EffectorFeatures.DUTYCYCLE]
					opportunityData[effectorIndex][i][JF.OpportunityFeatures.ENERGYCOST] = travelDistance * effector[JF.EffectorFeatures.ENERGYRATE] # Energy is related to fuel or essentially range
			else:
				if EucDistance <= effector[JF.EffectorFeatures.EFFECTIVEDISTANCE]:
					opportunityData[effectorIndex][i][JF.OpportunityFeatures.TIMECOST] = EucDistance / (effector[JF.EffectorFeatures.SPEED] * SPEED_CORRECTION) #effector[JF.EffectorFeatures.DUTYCYCLE]
					opportunityData[effectorIndex][i][JF.OpportunityFeatures.ENERGYCOST] = 0 #Energy is related to fuel or essentially range
				else:
					opportunityData[effectorIndex][i][JF.OpportunityFeatures.SELECTABLE] = False

			if opportunityData[effectorIndex][i][JF.OpportunityFeatures.TIMECOST] > effector[JF.EffectorFeatures.TIMELEFT]:
				opportunityData[effectorIndex][i][JF.OpportunityFeatures.SELECTABLE] = False
			elif effectorData[effectorIndex][JF.EffectorFeatures.AMMORATE] > effector[JF.EffectorFeatures.AMMOLEFT]:
				opportunityData[effectorIndex][i][JF.OpportunityFeatures.SELECTABLE] = False
			elif opportunityData[effectorIndex][i][JF.OpportunityFeatures.ENERGYCOST] > effector[JF.EffectorFeatures.ENERGYLEFT]:
				opportunityData[effectorIndex][i][JF.OpportunityFeatures.SELECTABLE] = False

			if opportunityData[effectorIndex][i][JF.OpportunityFeatures.SELECTABLE] == False:
				opportunityData[effectorIndex][i][JF.OpportunityFeatures.PSUCCESS] = 0

		#self.opportunityData[:,:,JF.OpportunityFeatures.PSUCCESS] &= self.opportunityData[:,:,JF.OpportunityFeatures.SELECTABLE]
		if np.sum(opportunityData[:, :, JF.OpportunityFeatures.SELECTABLE]) >= 1:
			terminal = False
		else:
			terminal = True

		return self.formatState(effectorData, taskData, opportunityData), reward, terminal

	def undo(self):
		"""
		Return to the previous state.  This can help in a depth-first-search style action selection
		"""
		self.effectorData, self.taskData, self.opportunityData, self.schedule, self.previousPSuccess = self.history.pop()


def mergeState(effectorData, taskData, opportunityData):
	"""
	Convert values from real-world to normalized [0,1] and convert representation from vector to 3D tensor

	copy vectors for effector and task, and tensor for opportunity
	remove data that will not be required for the neural network
	normalize vector values according to the scale
	make m copies of each effector vector for an n.m.p tensor
	make n copies of each target vector for an n.m.q tensor
	make a single tensor with each tensor appended in an n.m.(p+q+r)
	"""
	# TODO: change this to use "unsqueeze"
	effectors = np.zeros((len(taskData), len(effectorData), len(JF.EffectorFeatures))) #m.n.p
	tasks = np.zeros((len(effectorData), len(taskData), len(JF.TaskFeatures))) #n.m.q
	effectors += effectorData
	tasks += taskData
	effectors = effectors.transpose([1,0,2]) #Transpose from m.n.p to n.m.p
	# concatenate on the last axis, and then make the feature axis the first one
	return (np.concatenate((effectors, tasks, opportunityData), axis=2)).transpose(2,0,1)
=======
    """
    Simulate a warfare scenario in which a set of effectors complete a set of tasks
    """

    def __init__(self, formatState, problem=None, keepstack=False):
        self.keepstack = keepstack
        self.formatState = formatState  # In the case of the Neural Network,
        # this function will normalize values and create a 3D tensor
        if problem:
            self.reset(problem)

    def reset(self, problem=None):
        """
        Set up all values for the initial positions in the scenario and return the state
        """

        """
        Reuse the current problem and set all variables back to their original values
        """
        if problem is None:
            if not hasattr(self, 'initialProblem'):
                raise Exception("You must provide an intial problem to solve.")
            problem = self.initialProblem
        else:
            self.initialProblem = problem
        self.reward = 0
        self.scale = problem['Arena'][JF.ArenaFeatures.SCALE]
        self.coastline = problem['Arena'][JF.ArenaFeatures.COASTLINE]
        self.frontline = problem['Arena'][JF.ArenaFeatures.FRONTLINE]
        self.timeHorizon = problem['Arena'][JF.ArenaFeatures.TIMEHORIZON]
        PG.correct_effector_data(problem)
        self.problem = problem
        self.nbEffector, self.nbTask = len(problem['Effectors']), len(problem['Targets'])
        self.effectorData = np.ones((self.nbEffector, len(JF.EffectorFeatures)), dtype=float)
        self.taskData = np.ones((self.nbTask, len(JF.TaskFeatures)), dtype=float)
        self.opportunityData = np.ones((self.nbEffector, self.nbTask, len(JF.OpportunityFeatures)), dtype=float)
        for i in range(0, self.nbEffector):
            self.effectorData[i] = np.asarray(problem['Effectors'][i])
        for i in range(0, self.nbTask):
            self.taskData[i] = np.asarray(problem['Targets'][i])
        for i in range(0, self.nbEffector):
            for j in range(0, self.nbTask):
                self.opportunityData[i][j] = np.asarray(problem['Opportunities'][i][j])
        self.history = []
        self.schedule = [[] for _ in range(self.nbEffector)]
        self.previousPSuccess = [[] for _ in range(self.nbTask)]
        return self.formatState(self.effectorData, self.taskData, self.opportunityData)

    def resetState(self, state):
        pass

    def euclidean_distance(self, effector, task):
        return math.sqrt((effector[JF.EffectorFeatures.XPOS] - task[JF.TaskFeatures.XPOS]) ** 2 + (
                effector[JF.EffectorFeatures.YPOS] - task[JF.TaskFeatures.YPOS]) ** 2)

    def return_distance(self, effector, task):
        EucDistance = self.euclidean_distance(effector, task)
        travelDistance = max(EucDistance - effector[JF.EffectorFeatures.EFFECTIVEDISTANCE], 0)
        new_x = effector[JF.EffectorFeatures.XPOS] + (
                task[JF.TaskFeatures.XPOS] - effector[JF.EffectorFeatures.XPOS]) * travelDistance / EucDistance
        new_y = effector[JF.EffectorFeatures.YPOS] + (
                task[JF.TaskFeatures.YPOS] - effector[JF.EffectorFeatures.YPOS]) * travelDistance / EucDistance
        return_trip = math.sqrt(
            (effector[JF.EffectorFeatures.STARTX] - new_x) ** 2 + (effector[JF.EffectorFeatures.STARTY] - new_y) ** 2)
        return travelDistance + return_trip

    def getSchedule(self):
        """
        Return the schedule of events currently chosen.
        """
        # A schedule should be a list of #effector lists where each element is a target along with some other info (eg timing))
        # [[(2 5min), (1 60min)][3, 2, 3][1]]
        # Effector 1 first hits target 2 (service time 5 min) and then 1 (service time 60 min)
        # Effector 2 first hits target 3 and then 2, and then 3
        # Effector 3 first hits target 1
        return self.schedule

    def update(self, action):
        """
        Take an action from an agent and apply that action to the effector specified.
        """
        if type(action) == tuple:
            effectorIndex, taskIndex = action
        else:  # Alex passes a 1-hot matrix.  Process accordingly
            effectorIndex, taskIndex = np.where(action == 1)
            effectorIndex = int(effectorIndex)
            taskIndex = int(taskIndex)
        effector = self.effectorData[effectorIndex, :]
        task = self.taskData[taskIndex, :]
        opportunity = self.opportunityData[effectorIndex, taskIndex, :]
        if opportunity[JF.OpportunityFeatures.SELECTABLE] == False:
            raise IndexError(f"This action is not selectable. Effector: {effectorIndex} Task: {taskIndex}")

        # first copy the tensor (not by ref.. make sure to do actual copy)
        if self.keepstack:
            # TODO: make sure this is a copy, not a reference
            self.history.append(
                (self.effectorData, self.taskData, self.opportunityData, self.schedule, self.previousPSuccess))
        # Do not use history, update the schedule directly.
        # Make a separate stack for the schedule so that we don't need to iterate through the whole state history
        self.schedule[effectorIndex].append((taskIndex, opportunity[JF.OpportunityFeatures.TIMECOST]))

        EucDistance = self.euclidean_distance(effector, task)
        travelDistance = EucDistance - effector[JF.EffectorFeatures.EFFECTIVEDISTANCE]

        if travelDistance > 0:  # Calculate the updated position
            effector[JF.EffectorFeatures.XPOS] += (task[JF.TaskFeatures.XPOS] - effector[
                JF.EffectorFeatures.XPOS]) * travelDistance / EucDistance
            effector[JF.EffectorFeatures.YPOS] += (task[JF.TaskFeatures.YPOS] - effector[
                JF.EffectorFeatures.YPOS]) * travelDistance / EucDistance
        else:
            pass  # We can take action against the target from our current position

        effector[JF.EffectorFeatures.TIMELEFT] -= opportunity[JF.OpportunityFeatures.TIMECOST]
        effector[JF.EffectorFeatures.ENERGYLEFT] -= opportunity[JF.OpportunityFeatures.ENERGYCOST]
        effector[JF.EffectorFeatures.AMMOLEFT] -= effector[JF.EffectorFeatures.AMMORATE]
        # We are dealing with expected plan, not an actual instance of a plan.
        # Damage will be relative to pSuccess rather than sometimes being right and sometimes being wrong
        reward = opportunity[JF.OpportunityFeatures.PSUCCESS] * task[JF.TaskFeatures.VALUE]
        self.taskData[taskIndex][JF.TaskFeatures.VALUE] -= reward

        task[JF.TaskFeatures.SELECTED] += 0.5  # Count the number of engagements so far

        if task[JF.TaskFeatures.SELECTED] >= 1:  # Down the road: opportunities[:,:,selectable] &= task[:,selected] >= 1
            for i in range(0, self.nbEffector):
                self.opportunityData[i][taskIndex][JF.OpportunityFeatures.SELECTABLE] = False
                self.opportunityData[i][taskIndex][JF.OpportunityFeatures.PSUCCESS] = 0

        for i in range(0, self.nbTask):
            EucDistance = self.euclidean_distance(effector, self.taskData[i])
            # If it wasn't selectable before, could that change?  If not, drop this set of operations whenever something is already unfeasible
            if not effector[JF.EffectorFeatures.STATIC]:
                RTDistance = self.return_distance(effector, self.taskData[i])
                travelDistance = max(0, EucDistance - effector[JF.EffectorFeatures.EFFECTIVEDISTANCE])
                if (RTDistance > effector[JF.EffectorFeatures.ENERGYLEFT] / (
                        effector[JF.EffectorFeatures.ENERGYRATE]) or
                        effector[JF.EffectorFeatures.TIMELEFT] < RTDistance / (
                                effector[JF.EffectorFeatures.SPEED] * SPEED_CORRECTION)):
                    # print(f"Effector: {effectorIndex}, Target: {i}")
                    # print(f"Dist: {RTDistance > effector[JF.EffectorFeatures.ENERGYLEFT] / effector[JF.EffectorFeatures.ENERGYRATE]} : {RTDistance} > {effector[JF.EffectorFeatures.ENERGYLEFT]} / {effector[JF.EffectorFeatures.ENERGYRATE]}")
                    # print(f"Time: {effector[JF.EffectorFeatures.TIMELEFT] < RTDistance / (effector[JF.EffectorFeatures.SPEED] * SPEED_CORRECTION)} : {effector[JF.EffectorFeatures.TIMELEFT]} < {RTDistance} / {effector[JF.EffectorFeatures.SPEED] * SPEED_CORRECTION}")
                    self.opportunityData[effectorIndex][i][JF.OpportunityFeatures.SELECTABLE] = False
                else:
                    self.opportunityData[effectorIndex][i][JF.OpportunityFeatures.TIMECOST] = travelDistance / (
                            effector[
                                JF.EffectorFeatures.SPEED] * SPEED_CORRECTION)  # + effector[JF.EffectorFeatures.DUTYCYCLE]
                    self.opportunityData[effectorIndex][i][JF.OpportunityFeatures.ENERGYCOST] = \
                        travelDistance * effector[JF.EffectorFeatures.ENERGYRATE]  # Energy is related to fuel or essentially range
            else:
                if EucDistance <= effector[JF.EffectorFeatures.EFFECTIVEDISTANCE]:
                    self.opportunityData[effectorIndex][i][JF.OpportunityFeatures.TIMECOST] = \
                        EucDistance / (effector[JF.EffectorFeatures.SPEED] * SPEED_CORRECTION)  # effector[JF.EffectorFeatures.DUTYCYCLE]
                    self.opportunityData[effectorIndex][i][
                        JF.OpportunityFeatures.ENERGYCOST] = 0  # Energy is related to fuel or essentially range
                else:
                    self.opportunityData[effectorIndex][i][JF.OpportunityFeatures.SELECTABLE] = False

            if self.opportunityData[effectorIndex][i][JF.OpportunityFeatures.TIMECOST] > effector[
                JF.EffectorFeatures.TIMELEFT]:
                self.opportunityData[effectorIndex][i][JF.OpportunityFeatures.SELECTABLE] = False
            elif self.effectorData[effectorIndex][JF.EffectorFeatures.AMMORATE] > effector[
                JF.EffectorFeatures.AMMOLEFT]:
                self.opportunityData[effectorIndex][i][JF.OpportunityFeatures.SELECTABLE] = False
            elif self.opportunityData[effectorIndex][i][JF.OpportunityFeatures.ENERGYCOST] > effector[
                JF.EffectorFeatures.ENERGYLEFT]:
                self.opportunityData[effectorIndex][i][JF.OpportunityFeatures.SELECTABLE] = False

            if self.opportunityData[effectorIndex][i][JF.OpportunityFeatures.SELECTABLE] == False:
                self.opportunityData[effectorIndex][i][JF.OpportunityFeatures.PSUCCESS] = 0

        # self.opportunityData[:,:,JF.OpportunityFeatures.PSUCCESS] &= self.opportunityData[:,:,JF.OpportunityFeatures.SELECTABLE]
        if np.sum(self.opportunityData[:, :, JF.OpportunityFeatures.SELECTABLE]) >= 1:
            terminal = False
        else:
            terminal = True

        return self.formatState(self.effectorData, self.taskData, self.opportunityData), reward, terminal

    def update_state(self, action, state=None):
        """
        Take an action from an agent and apply that action to the effector specified.
        """
        if state is None:
            effectorData, taskData, opportunityData = self.effectorData, self.taskData, self.opportunityData
            nbEffector = self.nbEffector
            nbTask = self.nbTask
        else:
            PG.correct_effector_data(state)
            effectorData, taskData, opportunityData = unMergeState(state)
            nbEffector = len(effectorData)
            nbTask = len(taskData)

        if type(action) == tuple:
            effectorIndex, taskIndex = action
        else:  # Alex passes a 1-hot matrix.  Process accordingly
            effectorIndex, taskIndex = np.where(action == 1)
            effectorIndex = int(effectorIndex)
            taskIndex = int(taskIndex)

        effector = effectorData[effectorIndex, :]
        task = taskData[taskIndex, :]
        opportunity = opportunityData[effectorIndex, taskIndex, :]
        if not opportunity[JF.OpportunityFeatures.SELECTABLE]:
            raise IndexError(f"This action is not selectable. Effector: {effectorIndex} Task: {taskIndex}")

        EucDistance = self.euclidean_distance(effector, task)
        travel_distance = EucDistance - effector[JF.EffectorFeatures.EFFECTIVEDISTANCE]

        travel_required = travel_distance > 0  # Move the effector to an updated position if required
        effector[JF.EffectorFeatures.XPOS] += travel_required * (task[JF.TaskFeatures.XPOS] - effector[
            JF.EffectorFeatures.XPOS]) * travel_distance / EucDistance
        effector[JF.EffectorFeatures.YPOS] += travel_required * (task[JF.TaskFeatures.YPOS] - effector[
            JF.EffectorFeatures.YPOS]) * travel_distance / EucDistance

        effector[JF.EffectorFeatures.TIMELEFT] -= opportunity[JF.OpportunityFeatures.TIMECOST]
        effector[JF.EffectorFeatures.ENERGYLEFT] -= opportunity[JF.OpportunityFeatures.ENERGYCOST]
        effector[JF.EffectorFeatures.AMMOLEFT] -= effector[JF.EffectorFeatures.AMMORATE]
        # We are dealing with expected plan, not an actual instance of a plan.
        # Damage will be relative to pSuccess rather than sometimes being right and sometimes being wrong
        reward = opportunity[JF.OpportunityFeatures.PSUCCESS] * task[JF.TaskFeatures.VALUE]
        taskData[taskIndex][JF.TaskFeatures.VALUE] -= reward

        task[JF.TaskFeatures.SELECTED] += 0.5  # Count the number of engagements so far

        # The task has been selected the maximum number of times, no other effectors can select this task.
        opportunityData[:, taskIndex, JF.OpportunityFeatures.SELECTABLE] *= (task[JF.TaskFeatures.SELECTED] < 1)
        opportunityData[:, taskIndex, JF.OpportunityFeatures.PSUCCESS] *= \
            opportunityData[:, taskIndex, JF.OpportunityFeatures.SELECTABLE]

        for i in range(0, nbTask):
            if not opportunityData[effectorIndex][i][JF.OpportunityFeatures.SELECTABLE]:
                continue
            EucDistance = self.euclidean_distance(effector, taskData[i])
            mobile = not effector[JF.EffectorFeatures.STATIC]
            if mobile:
                RTDistance = self.return_distance(effector, taskData[i])
                travel_distance = max(0, EucDistance - effector[JF.EffectorFeatures.EFFECTIVEDISTANCE])
                # If the effector is static, then it doesn't move and tasks don't need to be updated here
                # If the effector is mobile, then we need to validate that the moves are still feasible
                maintain_value = (not mobile) or (RTDistance < effector[JF.EffectorFeatures.ENERGYLEFT] /
                                                  effector[JF.EffectorFeatures.ENERGYRATE] and
                                                  effector[JF.EffectorFeatures.TIMELEFT] > RTDistance / (
                                                    effector[JF.EffectorFeatures.SPEED] * SPEED_CORRECTION))
                opportunityData[effectorIndex][i][JF.OpportunityFeatures.SELECTABLE] *= maintain_value
                opportunityData[effectorIndex][i][JF.OpportunityFeatures.PSUCCESS] *= maintain_value

                opportunityData[effectorIndex][i][JF.OpportunityFeatures.TIMECOST] = \
                    (not mobile) * opportunityData[effectorIndex][i][JF.OpportunityFeatures.TIMECOST] + \
                    mobile * travel_distance / (effector[JF.EffectorFeatures.SPEED] * SPEED_CORRECTION)
                opportunityData[effectorIndex][i][JF.OpportunityFeatures.ENERGYCOST] = \
                    (not mobile) * opportunityData[effectorIndex][i][JF.OpportunityFeatures.ENERGYCOST] + \
                    mobile * travel_distance * effector[JF.EffectorFeatures.ENERGYRATE]

            # If there isn't enough time, ammo, or energy, mark the opportunity as infeasible
            feasible = opportunityData[effectorIndex][i][JF.OpportunityFeatures.TIMECOST] <= \
                effector[JF.EffectorFeatures.TIMELEFT] and \
                effectorData[effectorIndex][JF.EffectorFeatures.AMMORATE] <= \
                effector[JF.EffectorFeatures.AMMOLEFT] and \
                opportunityData[effectorIndex][i][JF.OpportunityFeatures.ENERGYCOST] <= \
                effector[JF.EffectorFeatures.ENERGYLEFT]
            opportunityData[effectorIndex][i][JF.OpportunityFeatures.SELECTABLE] *= feasible
            opportunityData[effectorIndex][i][JF.OpportunityFeatures.PSUCCESS] *= feasible

        # If no actions are selectable, we are in a terminal state
        terminal = not opportunityData[:, :, JF.OpportunityFeatures.SELECTABLE].any()

        return self.formatState(effectorData, taskData, opportunityData), reward, terminal

    def undo(self):
        """
        Return to the previous state.  This can help in a depth-first-search style action selection
        """
        self.effectorData, self.taskData, self.opportunityData, self.schedule, self.previousPSuccess = self.history.pop()


def mergeState(effectorData, taskData, opportunityData):
    """
    Convert values from real-world to normalized [0,1] and convert representation from vector to 3D tensor

    copy vectors for effector and task, and tensor for opportunity
    remove data that will not be required for the neural network
    normalize vector values according to the scale
    make m copies of each effector vector for an n.m.p tensor
    make n copies of each target vector for an n.m.q tensor
    make a single tensor with each tensor appended in an n.m.(p+q+r)
    """
    # TODO: change this to use "unsqueeze"
    effectors = np.zeros((len(taskData), len(effectorData), len(JF.EffectorFeatures)))  # m.n.p
    tasks = np.zeros((len(effectorData), len(taskData), len(JF.TaskFeatures)))  # n.m.q
    effectors += effectorData
    tasks += taskData
    effectors = effectors.transpose([1, 0, 2])  # Transpose from m.n.p to n.m.p
    return np.concatenate((effectors, tasks, opportunityData), axis=2)  # concatenate on the 3rd axis
>>>>>>> 81029fee


def state_to_dict(effectorData, taskData, opportunityData):
    state = {}
    state['Effectors'] = effectorData
    state['Targets'] = taskData
    state['Opportunities'] = opportunityData
    return state


def unMergeState(state):
    if type(state) == dict:
        effectorData = state['Effectors']
        taskData = state['Targets']
        opportunityData = state['Opportunities']
    else:
        effectorData = state[:, 0, :len(JF.EffectorFeatures)]
        taskData = state[0, :, len(JF.EffectorFeatures):len(JF.EffectorFeatures) + len(JF.TaskFeatures)]
        opportunityData = state[:, :, len(JF.EffectorFeatures) + len(JF.TaskFeatures):]
    return effectorData, taskData, opportunityData


def main():
    jeremy = 0
    alex = 1
    agents = [JeremyAgent, AlexAgent]
    agentSelection = 0

    env = Simulation(mergeState, keepstack=True)
    if len(sys.argv) > 1:
        simProblem = loadProblem(sys.argv[1])
    else:
        problemGenerators = [PG.allPlanes, PG.infantryOnly, PG.combatArms, PG.boatsBoatsBoats]
        problemGenerator = random.choice(problemGenerators)

        problemGenerator = PG.toy
        simProblem = problemGenerator()

    agent = agents[agentSelection]
    state = env.reset(simProblem)  # get initial state or load a new problem
    total_reward = 0
    while True:
        terminal = False
        while not terminal:
            action = agent.getAction(state)
            try:
                new_state, reward, terminal = env.update(action)
                total_reward += reward
            except Exception as e:
                print(f"Error: {e}")
                print(f"Action: {action}")
                continue
            agent.learn(state, action, reward, new_state, terminal)
            state = new_state
            print(f"reward returned: {reward}")
        printState(state)
        print(f"schedule: {env.getSchedule()}")
        print(f"Reward Returned: {total_reward}")
        state = env.reset()


if __name__ == "__main__":
    main()
<|MERGE_RESOLUTION|>--- conflicted
+++ resolved
@@ -1,751 +1,464 @@
-#!/usr/bin/env python3
-
-import numpy as np
-<<<<<<< HEAD
-from . import ProblemGenerators as PG
-from . import JFAFeatures as JF
-=======
-import ProblemGenerators as PG
-from ProblemGenerators import loadProblem, saveProblem, euclideanDistance, returnDistance
-import JFAFeatures as JF
->>>>>>> 81029fee
-import random
-import math
-import sys
-
-SPEED_CORRECTION = PG.STANDARDIZED_TIME * PG.MAX_SPEED
-
-
-def printState(state):
-    trueFalseStrings = ["False", "True"]
-    print("\n\t (x, y)\t\t\tStatic\tSpeed\tAmmo\tEnergy\tTime\tEffDist\tAmmoRte\tEnergyRate")
-    nbEffector = len(state[:, 0, 0])
-    for i in range(0, nbEffector):
-        print("Effector:", end="")
-        print(f"({state[i, 0, JF.EffectorFeatures.XPOS]:.4f}, {state[i, 0, JF.EffectorFeatures.YPOS]:.4f})", end="")
-        print(f"\t{trueFalseStrings[int(state[i, 0, JF.EffectorFeatures.STATIC])]}", end="")
-        print(f"\t{state[i, 0, JF.EffectorFeatures.SPEED]:4.4f}", end="")
-        print(f"\t{state[i, 0, JF.EffectorFeatures.AMMOLEFT]:.4f}", end="")
-        print(f"\t{state[i, 0, JF.EffectorFeatures.ENERGYLEFT]:.4f}", end="")
-        print(f"\t{state[i, 0, JF.EffectorFeatures.TIMELEFT]:.4f}", end="")
-        print(f"\t{state[i, 0, JF.EffectorFeatures.EFFECTIVEDISTANCE]:.4f}", end="")
-        print(f"\t{state[i, 0, JF.EffectorFeatures.AMMORATE]:.4f}", end="")
-        print(f"\t{state[i, 0, JF.EffectorFeatures.ENERGYRATE]:.4f}")
-    nbTask = len(state[0, :, 0])
-    pad = len(JF.EffectorFeatures)
-    print("\n\n\t(x, y)\t\t\tValue\tSelected")
-    for i in range(len(state[0, :, 0])):
-        print(f"Target: ({state[0, i, pad + JF.TaskFeatures.XPOS]:.4f}, {state[0, i, pad + JF.TaskFeatures.YPOS]:.4f})",
-              end="")
-        print(f"\t{state[0, i, pad + JF.TaskFeatures.VALUE]:.4f}", end="")
-        print(f"\t{state[0, i, pad + JF.TaskFeatures.SELECTED]}")
-    pad = len(JF.EffectorFeatures) + len(JF.TaskFeatures)
-    print("\n\nAction\t\tPSucc\tEnergy\ttime\tSelectable\tEucDistance\tReturnDist")
-    for i in range(nbEffector):
-        for j in range(nbTask):
-            if state[i, j, pad + JF.OpportunityFeatures.SELECTABLE]:
-                print(
-                    f"({i:2},{j:2}):\t{state[i, j, pad + JF.OpportunityFeatures.PSUCCESS]:.4}\t{state[i, j, pad + JF.OpportunityFeatures.ENERGYCOST]:.4f}\t{state[i, j, pad + JF.OpportunityFeatures.TIMECOST]:.4f}\t{trueFalseStrings[int(state[i, j, pad + JF.OpportunityFeatures.SELECTABLE])]}\t\t{euclideanDistance(state[i, 0, :], state[0, j, len(JF.EffectorFeatures):]):.6f}\t{returnDistance(state[i, 0, :], state[0, j, len(JF.EffectorFeatures):]):.6f}")
-
-
-def print_grid(state):
-    trueFalseStrings = ["False", "True"]
-    nbEffector = len(state[:, 0, 0])
-    nbTask = len(state[0, :, 0])
-    pad = len(JF.EffectorFeatures) + len(JF.TaskFeatures)
-    print("\t", end="")
-    for i in range(nbEffector):
-        print(f"{i}\t\t", end="")
-    print()
-    for j in range(nbTask):
-        print(f"{j}\t", end="")
-        for i in range(nbEffector):
-            if state[i, j, pad + JF.OpportunityFeatures.SELECTABLE]:
-                print(f"{state[i, j, pad + JF.OpportunityFeatures.PSUCCESS]:.8f}\t", end="")
-            else:
-                print("-" * 8, end="")
-        print()
-        print(f"{state[0, j, len(JF.EffectorFeatures) + JF.TaskFeatures.VALUE]:.3f}", end="")
-        print("\t", end="")
-        for i in range(nbEffector):
-            if state[i, j, pad + JF.OpportunityFeatures.SELECTABLE]:
-                print(f"{state[i, j, pad + JF.OpportunityFeatures.ENERGYCOST]:.8f}\t", end="")
-            else:
-                print("-" * 8, end="")
-        print()
-        print(f"{state[0, j, len(JF.EffectorFeatures) + JF.TaskFeatures.SELECTED]:.1f}", end="")
-        print("\t", end="")
-        for i in range(nbEffector):
-            if state[i, j, pad + JF.OpportunityFeatures.SELECTABLE]:
-                print(f"{state[i, j, pad + JF.OpportunityFeatures.TIMECOST]:.8f}\t", end="")
-            else:
-                print("-" * 8, end="")
-        print("\n")
-
-
-class JeremyAgent:
-    def getAction(self, state):
-        """
-        Allows the user to control which action to take next by selecting an agent, and a task.
-        """
-        effector, task = None, None
-        printState(state)
-        while effector is None:
-            try:
-                effector = int(input("effector: "))
-            except ValueError:
-                pass
-        while task is None:
-            try:
-                task = int(input("task: "))
-            except ValueError:
-                pass
-        return effector, task
-
-    def learn(state, action, reward, new_state, terminal):
-        pass
-
-
-class AlexAgent:
-    pass
-
-
-class Simulation:
-<<<<<<< HEAD
-	"""
-	Simulate a warfare scenario in which a set of effectors complete a set of tasks
-	"""
-	def __init__(self, formatState, problem = None, keepstack = False):
-		self.keepstack = keepstack
-		self.formatState = formatState  # In the case of the Neural Network,
-										# this function will normalize values and create a 3D tensor
-		if problem:
-			self.reset(problem)
-
-	def reset(self, problem=None):
-		"""
-		Set up all values for the initial positions in the scenario and return the state
-		"""
-
-		"""
-		Reuse the current problem and set all variables back to their original values
-		"""
-		if problem is None:
-			if not hasattr(self, 'initialProblem'):
-				raise Exception("You must provide an initial problem to solve.")
-			problem = self.initialProblem
-		else:
-			self.initialProblem = problem
-		self.reward = 0
-		self.scale = problem['Arena'][JF.ArenaFeatures.SCALE]
-		self.coastline = problem['Arena'][JF.ArenaFeatures.COASTLINE]
-		self.frontline = problem['Arena'][JF.ArenaFeatures.FRONTLINE]
-		self.timeHorizon = problem['Arena'][JF.ArenaFeatures.TIMEHORIZON]
-		self.problem = problem
-		self.nbEffector, self.nbTask = len(problem['Effectors']), len(problem['Targets'])
-		self.effectorData = np.ones((self.nbEffector, len(JF.EffectorFeatures)), dtype=float) #Information will all be kept in real values
-		self.taskData = np.ones((self.nbTask, len(JF.TaskFeatures)), dtype=float)
-		self.opportunityData = np.ones((self.nbEffector, self.nbTask, len(JF.OpportunityFeatures)), dtype=float)
-		for i in range(0, self.nbEffector):
-			self.effectorData[i] = np.asarray(problem['Effectors'][i])
-		for i in range(0, self.nbTask):
-			self.taskData[i] = np.asarray(problem['Targets'][i])
-		for i in range(0, self.nbEffector):
-			for j in range(0, self.nbTask):
-				self.opportunityData[i][j] = np.asarray(problem['Opportunities'][i][j])
-		self.history = []
-		self.schedule = [[] for _ in range(self.nbEffector)]
-		self.previousPSuccess = [[] for _ in range(self.nbTask)]
-		return self.formatState(self.effectorData, self.taskData, self.opportunityData)
-
-	def resetState(self, state):
-		pass
-
-	def euclideanDistance(effector, task):
-		return math.sqrt((effector[JF.EffectorFeatures.XPOS] - task[JF.TaskFeatures.XPOS])**2 + (effector[JF.EffectorFeatures.YPOS] - task[JF.TaskFeatures.YPOS])**2)
-
-	def returnDistance(effector, task):
-		EucDistance = Simulation.euclideanDistance(effector, task)
-		travelDistance = max(EucDistance - effector[JF.EffectorFeatures.EFFECTIVEDISTANCE], 0)
-		newX = effector[JF.EffectorFeatures.XPOS] + (task[JF.TaskFeatures.XPOS] - effector[JF.EffectorFeatures.XPOS]) * travelDistance / EucDistance
-		newY = effector[JF.EffectorFeatures.YPOS] + (task[JF.TaskFeatures.YPOS] - effector[JF.EffectorFeatures.YPOS]) * travelDistance / EucDistance
-		returnTrip = math.sqrt((effector[JF.EffectorFeatures.STARTX] - newX)**2 + (effector[JF.EffectorFeatures.STARTY] - newY)**2)
-		return travelDistance + returnTrip
-
-	def getSchedule(self):
-		"""
-		Return the schedule of events currently chosen.
-		"""
-		# A schedule should be a list of #effector lists where each element is a target along with some other info (eg timing))
-		#[[(2 5min), (1 60min)][3, 2, 3][1]]
-		# Effector 1 first hits target 2 (service time 5 min) and then 1 (service time 60 min)
-		# Effector 2 first hits target 3 and then 2, and then 3
-		# Effector 3 first hits target 1
-		return self.schedule
-
-	def getState(self):
-		"""
-		Returns a numpy-formatted version of the current problem state for DBA use
-		"""
-		return(self.formatState(self.effectorData, self.taskData, self.opportunityData))
-
-	def update(self, action):
-		"""
-		Take an action from an agent and apply that action to the effector specified.
-		"""
-		if type(action) == tuple:
-			effectorIndex, taskIndex = action
-		else: # Alex passes a 1-hot matrix.  Process accordingly
-			effectorIndex, taskIndex = np.where(action == 1)
-			effectorIndex = int(effectorIndex)
-			taskIndex = int(taskIndex)
-		effector = self.effectorData[effectorIndex, :]
-		task = self.taskData[taskIndex, :]
-		opportunity = self.opportunityData[effectorIndex, taskIndex, :]
-		if opportunity[JF.OpportunityFeatures.SELECTABLE] == False:
-			raise Exception(f"This action is not selectable. Effector: {effectorIndex} Task: {taskIndex}")
-
-		#first copy the tensor (not by ref.. make sure to do actual copy)
-		if self.keepstack:
-			#TODO: make sure this is a copy, not a reference
-			self.history.append((self.effectorData, self.taskData, self.opportunityData, self.schedule, self.previousPSuccess))
-		#Do not use history, update the schedule directly.
-		#Make a separate stack for the schedule so that we don't need to iterate through the whole state history
-		self.schedule[effectorIndex].append((taskIndex, opportunity[JF.OpportunityFeatures.TIMECOST]))
-
-		EucDistance = Simulation.euclideanDistance(effector, task)
-		travelDistance = EucDistance - effector[JF.EffectorFeatures.EFFECTIVEDISTANCE]
-
-		if travelDistance > 0: #Calculate the updated position
-			effector[JF.EffectorFeatures.XPOS] += (task[JF.TaskFeatures.XPOS] - effector[JF.EffectorFeatures.XPOS]) * travelDistance / EucDistance
-			effector[JF.EffectorFeatures.YPOS] += (task[JF.TaskFeatures.YPOS] - effector[JF.EffectorFeatures.YPOS]) * travelDistance / EucDistance
-		else:
-			pass #We can take action against the target from our current position
-
-		effector[JF.EffectorFeatures.TIMELEFT] -= opportunity[JF.OpportunityFeatures.TIMECOST]
-		effector[JF.EffectorFeatures.ENERGYLEFT] -= opportunity[JF.OpportunityFeatures.ENERGYCOST]
-		effector[JF.EffectorFeatures.AMMOLEFT] -= effector[JF.EffectorFeatures.AMMORATE]
-		#We are dealing with expected plan, not an actual instance of a plan.
-		#Damage will be relative to pSuccess rather than sometimes being right and sometimes being wrong
-		reward = opportunity[JF.OpportunityFeatures.PSUCCESS] * task[JF.TaskFeatures.VALUE]
-		self.taskData[taskIndex][JF.TaskFeatures.VALUE] -= reward
-
-		task[JF.TaskFeatures.SELECTED] += 0.5 #Count the number of engagements so far
-
-		if task[JF.TaskFeatures.SELECTED] >= 1:     #Down the road: opportunities[:,:,selectable] &= task[:,selected] >= 1
-			for i in range(0, self.nbEffector):
-				self.opportunityData[i][taskIndex][JF.OpportunityFeatures.SELECTABLE] = False
-				self.opportunityData[i][taskIndex][JF.OpportunityFeatures.PSUCCESS] = 0
-
-		for i in range(0, self.nbTask):
-			EucDistance = Simulation.euclideanDistance(effector, self.taskData[i])
-			#If it wasn't selectable before, could that change?  If not, drop this set of operations whenever something is already unfeasible
-			if not effector[JF.EffectorFeatures.STATIC]:
-				RTDistance = Simulation.returnDistance(effector, self.taskData[i])
-				travelDistance = max(0, EucDistance - effector[JF.EffectorFeatures.EFFECTIVEDISTANCE])
-				if (RTDistance > effector[JF.EffectorFeatures.ENERGYLEFT] / (effector[JF.EffectorFeatures.ENERGYRATE]) or
-					effector[JF.EffectorFeatures.TIMELEFT] < RTDistance / (effector[JF.EffectorFeatures.SPEED] * SPEED_CORRECTION)):
-					#print(f"Effector: {effectorIndex}, Target: {i}")
-					#print(f"Dist: {RTDistance > effector[JF.EffectorFeatures.ENERGYLEFT] / effector[JF.EffectorFeatures.ENERGYRATE]} : {RTDistance} > {effector[JF.EffectorFeatures.ENERGYLEFT]} / {effector[JF.EffectorFeatures.ENERGYRATE]}")
-					#print(f"Time: {effector[JF.EffectorFeatures.TIMELEFT] < RTDistance / (effector[JF.EffectorFeatures.SPEED] * SPEED_CORRECTION)} : {effector[JF.EffectorFeatures.TIMELEFT]} < {RTDistance} / {effector[JF.EffectorFeatures.SPEED] * SPEED_CORRECTION}")
-					self.opportunityData[effectorIndex][i][JF.OpportunityFeatures.SELECTABLE] = False
-				else:
-					self.opportunityData[effectorIndex][i][JF.OpportunityFeatures.TIMECOST] = travelDistance / (effector[JF.EffectorFeatures.SPEED] * SPEED_CORRECTION) #+ effector[JF.EffectorFeatures.DUTYCYCLE]
-					self.opportunityData[effectorIndex][i][JF.OpportunityFeatures.ENERGYCOST] = travelDistance * effector[JF.EffectorFeatures.ENERGYRATE] # Energy is related to fuel or essentially range
-			else:
-				if EucDistance <= effector[JF.EffectorFeatures.EFFECTIVEDISTANCE]:
-					self.opportunityData[effectorIndex][i][JF.OpportunityFeatures.TIMECOST] = EucDistance / (effector[JF.EffectorFeatures.SPEED] * SPEED_CORRECTION) #effector[JF.EffectorFeatures.DUTYCYCLE]
-					self.opportunityData[effectorIndex][i][JF.OpportunityFeatures.ENERGYCOST] = 0 #Energy is related to fuel or essentially range
-				else:
-					self.opportunityData[effectorIndex][i][JF.OpportunityFeatures.SELECTABLE] = False
-
-			if self.opportunityData[effectorIndex][i][JF.OpportunityFeatures.TIMECOST] > effector[JF.EffectorFeatures.TIMELEFT]:
-				self.opportunityData[effectorIndex][i][JF.OpportunityFeatures.SELECTABLE] = False
-			elif self.effectorData[effectorIndex][JF.EffectorFeatures.AMMORATE] > effector[JF.EffectorFeatures.AMMOLEFT]:
-				self.opportunityData[effectorIndex][i][JF.OpportunityFeatures.SELECTABLE] = False
-			elif self.opportunityData[effectorIndex][i][JF.OpportunityFeatures.ENERGYCOST] > effector[JF.EffectorFeatures.ENERGYLEFT]:
-				self.opportunityData[effectorIndex][i][JF.OpportunityFeatures.SELECTABLE] = False
-
-			if self.opportunityData[effectorIndex][i][JF.OpportunityFeatures.SELECTABLE] == False:
-				self.opportunityData[effectorIndex][i][JF.OpportunityFeatures.PSUCCESS] = 0
-
-		#self.opportunityData[:,:,JF.OpportunityFeatures.PSUCCESS] &= self.opportunityData[:,:,JF.OpportunityFeatures.SELECTABLE]
-		if np.sum(self.opportunityData[:, :, JF.OpportunityFeatures.SELECTABLE]) >= 1:
-			terminal = False
-		else:
-			terminal = True
-
-		return self.formatState(self.effectorData, self.taskData, self.opportunityData), reward, terminal
-
-	def update_state(self, action, state = None):
-		"""
-		Take an action from an agent and apply that action to the effector specified.
-		"""
-		if state is None:
-			effectorData, taskData, opportunityData = self.effectorData, self.taskData, self.opportunityData
-		else:
-			effectorData, taskData, opportunityData = unMergeState(state)
-			nbEffector = len(effectorData)
-			nbTask = len(taskData)
-
-
-		if type(action) == tuple:
-			effectorIndex, taskIndex = action
-		else: # Alex passes a 1-hot matrix.  Process accordingly
-			effectorIndex, taskIndex = np.where(action == 1)
-			effectorIndex = int(effectorIndex)
-			taskIndex = int(taskIndex)
-
-		effector = effectorData[effectorIndex, :]
-		task = taskData[taskIndex, :]
-		opportunity = opportunityData[effectorIndex, taskIndex, :]
-		if opportunity[JF.OpportunityFeatures.SELECTABLE] == False:
-			raise Exception(f"This action is not selectable. Effector: {effectorIndex} Task: {taskIndex}")
-
-		EucDistance = Simulation.euclideanDistance(effector, task)
-		travelDistance = EucDistance - effector[JF.EffectorFeatures.EFFECTIVEDISTANCE]
-
-		if travelDistance > 0: #Calculate the updated position
-			effector[JF.EffectorFeatures.XPOS] += (task[JF.TaskFeatures.XPOS] - effector[JF.EffectorFeatures.XPOS]) * travelDistance / EucDistance
-			effector[JF.EffectorFeatures.YPOS] += (task[JF.TaskFeatures.YPOS] - effector[JF.EffectorFeatures.YPOS]) * travelDistance / EucDistance
-		else:
-			pass #We can take action against the target from our current position
-
-		effector[JF.EffectorFeatures.TIMELEFT] -= opportunity[JF.OpportunityFeatures.TIMECOST]
-		effector[JF.EffectorFeatures.ENERGYLEFT] -= opportunity[JF.OpportunityFeatures.ENERGYCOST]
-		effector[JF.EffectorFeatures.AMMOLEFT] -= effector[JF.EffectorFeatures.AMMORATE]
-		#We are dealing with expected plan, not an actual instance of a plan.
-		#Damage will be relative to pSuccess rather than sometimes being right and sometimes being wrong
-		reward = opportunity[JF.OpportunityFeatures.PSUCCESS] * task[JF.TaskFeatures.VALUE]
-		taskData[taskIndex][JF.TaskFeatures.VALUE] -= reward
-
-		task[JF.TaskFeatures.SELECTED] += 0.5 #Count the number of engagements so far
-
-		if task[JF.TaskFeatures.SELECTED] >= 1:     #Down the road: opportunities[:,:,selectable] &= task[:,selected] >= 1
-			for i in range(0, nbEffector):
-				opportunityData[i][taskIndex][JF.OpportunityFeatures.SELECTABLE] = False
-				opportunityData[i][taskIndex][JF.OpportunityFeatures.PSUCCESS] = 0
-
-		for i in range(0, nbTask):
-			EucDistance = Simulation.euclideanDistance(effector, taskData[i])
-			#If it wasn't selectable before, could that change?  If not, drop this set of operations whenever something is already unfeasible
-			if not effector[JF.EffectorFeatures.STATIC]:
-				RTDistance = Simulation.returnDistance(effector, taskData[i])
-				travelDistance = max(0, EucDistance - effector[JF.EffectorFeatures.EFFECTIVEDISTANCE])
-				if (RTDistance > effector[JF.EffectorFeatures.ENERGYLEFT] / (effector[JF.EffectorFeatures.ENERGYRATE]) or
-					effector[JF.EffectorFeatures.TIMELEFT] < RTDistance / (effector[JF.EffectorFeatures.SPEED] * SPEED_CORRECTION)):
-					# print(f"Return Distance too far: {RTDistance} > {effector[JF.EffectorFeatures.ENERGYLEFT]} / {(effector[JF.EffectorFeatures.ENERGYRATE])} or ")
-					# print(f"{effector[JF.EffectorFeatures.TIMELEFT]} < {RTDistance} / {(effector[JF.EffectorFeatures.SPEED] * SPEED_CORRECTION)}")
-					opportunityData[effectorIndex][i][JF.OpportunityFeatures.SELECTABLE] = False
-				else:
-					opportunityData[effectorIndex][i][JF.OpportunityFeatures.TIMECOST] = travelDistance / (effector[JF.EffectorFeatures.SPEED] * SPEED_CORRECTION) #+ effector[JF.EffectorFeatures.DUTYCYCLE]
-					opportunityData[effectorIndex][i][JF.OpportunityFeatures.ENERGYCOST] = travelDistance * effector[JF.EffectorFeatures.ENERGYRATE] # Energy is related to fuel or essentially range
-			else:
-				if EucDistance <= effector[JF.EffectorFeatures.EFFECTIVEDISTANCE]:
-					opportunityData[effectorIndex][i][JF.OpportunityFeatures.TIMECOST] = EucDistance / (effector[JF.EffectorFeatures.SPEED] * SPEED_CORRECTION) #effector[JF.EffectorFeatures.DUTYCYCLE]
-					opportunityData[effectorIndex][i][JF.OpportunityFeatures.ENERGYCOST] = 0 #Energy is related to fuel or essentially range
-				else:
-					opportunityData[effectorIndex][i][JF.OpportunityFeatures.SELECTABLE] = False
-
-			if opportunityData[effectorIndex][i][JF.OpportunityFeatures.TIMECOST] > effector[JF.EffectorFeatures.TIMELEFT]:
-				opportunityData[effectorIndex][i][JF.OpportunityFeatures.SELECTABLE] = False
-			elif effectorData[effectorIndex][JF.EffectorFeatures.AMMORATE] > effector[JF.EffectorFeatures.AMMOLEFT]:
-				opportunityData[effectorIndex][i][JF.OpportunityFeatures.SELECTABLE] = False
-			elif opportunityData[effectorIndex][i][JF.OpportunityFeatures.ENERGYCOST] > effector[JF.EffectorFeatures.ENERGYLEFT]:
-				opportunityData[effectorIndex][i][JF.OpportunityFeatures.SELECTABLE] = False
-
-			if opportunityData[effectorIndex][i][JF.OpportunityFeatures.SELECTABLE] == False:
-				opportunityData[effectorIndex][i][JF.OpportunityFeatures.PSUCCESS] = 0
-
-		#self.opportunityData[:,:,JF.OpportunityFeatures.PSUCCESS] &= self.opportunityData[:,:,JF.OpportunityFeatures.SELECTABLE]
-		if np.sum(opportunityData[:, :, JF.OpportunityFeatures.SELECTABLE]) >= 1:
-			terminal = False
-		else:
-			terminal = True
-
-		return self.formatState(effectorData, taskData, opportunityData), reward, terminal
-
-	def undo(self):
-		"""
-		Return to the previous state.  This can help in a depth-first-search style action selection
-		"""
-		self.effectorData, self.taskData, self.opportunityData, self.schedule, self.previousPSuccess = self.history.pop()
-
-
-def mergeState(effectorData, taskData, opportunityData):
-	"""
-	Convert values from real-world to normalized [0,1] and convert representation from vector to 3D tensor
-
-	copy vectors for effector and task, and tensor for opportunity
-	remove data that will not be required for the neural network
-	normalize vector values according to the scale
-	make m copies of each effector vector for an n.m.p tensor
-	make n copies of each target vector for an n.m.q tensor
-	make a single tensor with each tensor appended in an n.m.(p+q+r)
-	"""
-	# TODO: change this to use "unsqueeze"
-	effectors = np.zeros((len(taskData), len(effectorData), len(JF.EffectorFeatures))) #m.n.p
-	tasks = np.zeros((len(effectorData), len(taskData), len(JF.TaskFeatures))) #n.m.q
-	effectors += effectorData
-	tasks += taskData
-	effectors = effectors.transpose([1,0,2]) #Transpose from m.n.p to n.m.p
-	# concatenate on the last axis, and then make the feature axis the first one
-	return (np.concatenate((effectors, tasks, opportunityData), axis=2)).transpose(2,0,1)
-=======
-    """
-    Simulate a warfare scenario in which a set of effectors complete a set of tasks
-    """
-
-    def __init__(self, formatState, problem=None, keepstack=False):
-        self.keepstack = keepstack
-        self.formatState = formatState  # In the case of the Neural Network,
-        # this function will normalize values and create a 3D tensor
-        if problem:
-            self.reset(problem)
-
-    def reset(self, problem=None):
-        """
-        Set up all values for the initial positions in the scenario and return the state
-        """
-
-        """
-        Reuse the current problem and set all variables back to their original values
-        """
-        if problem is None:
-            if not hasattr(self, 'initialProblem'):
-                raise Exception("You must provide an intial problem to solve.")
-            problem = self.initialProblem
-        else:
-            self.initialProblem = problem
-        self.reward = 0
-        self.scale = problem['Arena'][JF.ArenaFeatures.SCALE]
-        self.coastline = problem['Arena'][JF.ArenaFeatures.COASTLINE]
-        self.frontline = problem['Arena'][JF.ArenaFeatures.FRONTLINE]
-        self.timeHorizon = problem['Arena'][JF.ArenaFeatures.TIMEHORIZON]
-        PG.correct_effector_data(problem)
-        self.problem = problem
-        self.nbEffector, self.nbTask = len(problem['Effectors']), len(problem['Targets'])
-        self.effectorData = np.ones((self.nbEffector, len(JF.EffectorFeatures)), dtype=float)
-        self.taskData = np.ones((self.nbTask, len(JF.TaskFeatures)), dtype=float)
-        self.opportunityData = np.ones((self.nbEffector, self.nbTask, len(JF.OpportunityFeatures)), dtype=float)
-        for i in range(0, self.nbEffector):
-            self.effectorData[i] = np.asarray(problem['Effectors'][i])
-        for i in range(0, self.nbTask):
-            self.taskData[i] = np.asarray(problem['Targets'][i])
-        for i in range(0, self.nbEffector):
-            for j in range(0, self.nbTask):
-                self.opportunityData[i][j] = np.asarray(problem['Opportunities'][i][j])
-        self.history = []
-        self.schedule = [[] for _ in range(self.nbEffector)]
-        self.previousPSuccess = [[] for _ in range(self.nbTask)]
-        return self.formatState(self.effectorData, self.taskData, self.opportunityData)
-
-    def resetState(self, state):
-        pass
-
-    def euclidean_distance(self, effector, task):
-        return math.sqrt((effector[JF.EffectorFeatures.XPOS] - task[JF.TaskFeatures.XPOS]) ** 2 + (
-                effector[JF.EffectorFeatures.YPOS] - task[JF.TaskFeatures.YPOS]) ** 2)
-
-    def return_distance(self, effector, task):
-        EucDistance = self.euclidean_distance(effector, task)
-        travelDistance = max(EucDistance - effector[JF.EffectorFeatures.EFFECTIVEDISTANCE], 0)
-        new_x = effector[JF.EffectorFeatures.XPOS] + (
-                task[JF.TaskFeatures.XPOS] - effector[JF.EffectorFeatures.XPOS]) * travelDistance / EucDistance
-        new_y = effector[JF.EffectorFeatures.YPOS] + (
-                task[JF.TaskFeatures.YPOS] - effector[JF.EffectorFeatures.YPOS]) * travelDistance / EucDistance
-        return_trip = math.sqrt(
-            (effector[JF.EffectorFeatures.STARTX] - new_x) ** 2 + (effector[JF.EffectorFeatures.STARTY] - new_y) ** 2)
-        return travelDistance + return_trip
-
-    def getSchedule(self):
-        """
-        Return the schedule of events currently chosen.
-        """
-        # A schedule should be a list of #effector lists where each element is a target along with some other info (eg timing))
-        # [[(2 5min), (1 60min)][3, 2, 3][1]]
-        # Effector 1 first hits target 2 (service time 5 min) and then 1 (service time 60 min)
-        # Effector 2 first hits target 3 and then 2, and then 3
-        # Effector 3 first hits target 1
-        return self.schedule
-
-    def update(self, action):
-        """
-        Take an action from an agent and apply that action to the effector specified.
-        """
-        if type(action) == tuple:
-            effectorIndex, taskIndex = action
-        else:  # Alex passes a 1-hot matrix.  Process accordingly
-            effectorIndex, taskIndex = np.where(action == 1)
-            effectorIndex = int(effectorIndex)
-            taskIndex = int(taskIndex)
-        effector = self.effectorData[effectorIndex, :]
-        task = self.taskData[taskIndex, :]
-        opportunity = self.opportunityData[effectorIndex, taskIndex, :]
-        if opportunity[JF.OpportunityFeatures.SELECTABLE] == False:
-            raise IndexError(f"This action is not selectable. Effector: {effectorIndex} Task: {taskIndex}")
-
-        # first copy the tensor (not by ref.. make sure to do actual copy)
-        if self.keepstack:
-            # TODO: make sure this is a copy, not a reference
-            self.history.append(
-                (self.effectorData, self.taskData, self.opportunityData, self.schedule, self.previousPSuccess))
-        # Do not use history, update the schedule directly.
-        # Make a separate stack for the schedule so that we don't need to iterate through the whole state history
-        self.schedule[effectorIndex].append((taskIndex, opportunity[JF.OpportunityFeatures.TIMECOST]))
-
-        EucDistance = self.euclidean_distance(effector, task)
-        travelDistance = EucDistance - effector[JF.EffectorFeatures.EFFECTIVEDISTANCE]
-
-        if travelDistance > 0:  # Calculate the updated position
-            effector[JF.EffectorFeatures.XPOS] += (task[JF.TaskFeatures.XPOS] - effector[
-                JF.EffectorFeatures.XPOS]) * travelDistance / EucDistance
-            effector[JF.EffectorFeatures.YPOS] += (task[JF.TaskFeatures.YPOS] - effector[
-                JF.EffectorFeatures.YPOS]) * travelDistance / EucDistance
-        else:
-            pass  # We can take action against the target from our current position
-
-        effector[JF.EffectorFeatures.TIMELEFT] -= opportunity[JF.OpportunityFeatures.TIMECOST]
-        effector[JF.EffectorFeatures.ENERGYLEFT] -= opportunity[JF.OpportunityFeatures.ENERGYCOST]
-        effector[JF.EffectorFeatures.AMMOLEFT] -= effector[JF.EffectorFeatures.AMMORATE]
-        # We are dealing with expected plan, not an actual instance of a plan.
-        # Damage will be relative to pSuccess rather than sometimes being right and sometimes being wrong
-        reward = opportunity[JF.OpportunityFeatures.PSUCCESS] * task[JF.TaskFeatures.VALUE]
-        self.taskData[taskIndex][JF.TaskFeatures.VALUE] -= reward
-
-        task[JF.TaskFeatures.SELECTED] += 0.5  # Count the number of engagements so far
-
-        if task[JF.TaskFeatures.SELECTED] >= 1:  # Down the road: opportunities[:,:,selectable] &= task[:,selected] >= 1
-            for i in range(0, self.nbEffector):
-                self.opportunityData[i][taskIndex][JF.OpportunityFeatures.SELECTABLE] = False
-                self.opportunityData[i][taskIndex][JF.OpportunityFeatures.PSUCCESS] = 0
-
-        for i in range(0, self.nbTask):
-            EucDistance = self.euclidean_distance(effector, self.taskData[i])
-            # If it wasn't selectable before, could that change?  If not, drop this set of operations whenever something is already unfeasible
-            if not effector[JF.EffectorFeatures.STATIC]:
-                RTDistance = self.return_distance(effector, self.taskData[i])
-                travelDistance = max(0, EucDistance - effector[JF.EffectorFeatures.EFFECTIVEDISTANCE])
-                if (RTDistance > effector[JF.EffectorFeatures.ENERGYLEFT] / (
-                        effector[JF.EffectorFeatures.ENERGYRATE]) or
-                        effector[JF.EffectorFeatures.TIMELEFT] < RTDistance / (
-                                effector[JF.EffectorFeatures.SPEED] * SPEED_CORRECTION)):
-                    # print(f"Effector: {effectorIndex}, Target: {i}")
-                    # print(f"Dist: {RTDistance > effector[JF.EffectorFeatures.ENERGYLEFT] / effector[JF.EffectorFeatures.ENERGYRATE]} : {RTDistance} > {effector[JF.EffectorFeatures.ENERGYLEFT]} / {effector[JF.EffectorFeatures.ENERGYRATE]}")
-                    # print(f"Time: {effector[JF.EffectorFeatures.TIMELEFT] < RTDistance / (effector[JF.EffectorFeatures.SPEED] * SPEED_CORRECTION)} : {effector[JF.EffectorFeatures.TIMELEFT]} < {RTDistance} / {effector[JF.EffectorFeatures.SPEED] * SPEED_CORRECTION}")
-                    self.opportunityData[effectorIndex][i][JF.OpportunityFeatures.SELECTABLE] = False
-                else:
-                    self.opportunityData[effectorIndex][i][JF.OpportunityFeatures.TIMECOST] = travelDistance / (
-                            effector[
-                                JF.EffectorFeatures.SPEED] * SPEED_CORRECTION)  # + effector[JF.EffectorFeatures.DUTYCYCLE]
-                    self.opportunityData[effectorIndex][i][JF.OpportunityFeatures.ENERGYCOST] = \
-                        travelDistance * effector[JF.EffectorFeatures.ENERGYRATE]  # Energy is related to fuel or essentially range
-            else:
-                if EucDistance <= effector[JF.EffectorFeatures.EFFECTIVEDISTANCE]:
-                    self.opportunityData[effectorIndex][i][JF.OpportunityFeatures.TIMECOST] = \
-                        EucDistance / (effector[JF.EffectorFeatures.SPEED] * SPEED_CORRECTION)  # effector[JF.EffectorFeatures.DUTYCYCLE]
-                    self.opportunityData[effectorIndex][i][
-                        JF.OpportunityFeatures.ENERGYCOST] = 0  # Energy is related to fuel or essentially range
-                else:
-                    self.opportunityData[effectorIndex][i][JF.OpportunityFeatures.SELECTABLE] = False
-
-            if self.opportunityData[effectorIndex][i][JF.OpportunityFeatures.TIMECOST] > effector[
-                JF.EffectorFeatures.TIMELEFT]:
-                self.opportunityData[effectorIndex][i][JF.OpportunityFeatures.SELECTABLE] = False
-            elif self.effectorData[effectorIndex][JF.EffectorFeatures.AMMORATE] > effector[
-                JF.EffectorFeatures.AMMOLEFT]:
-                self.opportunityData[effectorIndex][i][JF.OpportunityFeatures.SELECTABLE] = False
-            elif self.opportunityData[effectorIndex][i][JF.OpportunityFeatures.ENERGYCOST] > effector[
-                JF.EffectorFeatures.ENERGYLEFT]:
-                self.opportunityData[effectorIndex][i][JF.OpportunityFeatures.SELECTABLE] = False
-
-            if self.opportunityData[effectorIndex][i][JF.OpportunityFeatures.SELECTABLE] == False:
-                self.opportunityData[effectorIndex][i][JF.OpportunityFeatures.PSUCCESS] = 0
-
-        # self.opportunityData[:,:,JF.OpportunityFeatures.PSUCCESS] &= self.opportunityData[:,:,JF.OpportunityFeatures.SELECTABLE]
-        if np.sum(self.opportunityData[:, :, JF.OpportunityFeatures.SELECTABLE]) >= 1:
-            terminal = False
-        else:
-            terminal = True
-
-        return self.formatState(self.effectorData, self.taskData, self.opportunityData), reward, terminal
-
-    def update_state(self, action, state=None):
-        """
-        Take an action from an agent and apply that action to the effector specified.
-        """
-        if state is None:
-            effectorData, taskData, opportunityData = self.effectorData, self.taskData, self.opportunityData
-            nbEffector = self.nbEffector
-            nbTask = self.nbTask
-        else:
-            PG.correct_effector_data(state)
-            effectorData, taskData, opportunityData = unMergeState(state)
-            nbEffector = len(effectorData)
-            nbTask = len(taskData)
-
-        if type(action) == tuple:
-            effectorIndex, taskIndex = action
-        else:  # Alex passes a 1-hot matrix.  Process accordingly
-            effectorIndex, taskIndex = np.where(action == 1)
-            effectorIndex = int(effectorIndex)
-            taskIndex = int(taskIndex)
-
-        effector = effectorData[effectorIndex, :]
-        task = taskData[taskIndex, :]
-        opportunity = opportunityData[effectorIndex, taskIndex, :]
-        if not opportunity[JF.OpportunityFeatures.SELECTABLE]:
-            raise IndexError(f"This action is not selectable. Effector: {effectorIndex} Task: {taskIndex}")
-
-        EucDistance = self.euclidean_distance(effector, task)
-        travel_distance = EucDistance - effector[JF.EffectorFeatures.EFFECTIVEDISTANCE]
-
-        travel_required = travel_distance > 0  # Move the effector to an updated position if required
-        effector[JF.EffectorFeatures.XPOS] += travel_required * (task[JF.TaskFeatures.XPOS] - effector[
-            JF.EffectorFeatures.XPOS]) * travel_distance / EucDistance
-        effector[JF.EffectorFeatures.YPOS] += travel_required * (task[JF.TaskFeatures.YPOS] - effector[
-            JF.EffectorFeatures.YPOS]) * travel_distance / EucDistance
-
-        effector[JF.EffectorFeatures.TIMELEFT] -= opportunity[JF.OpportunityFeatures.TIMECOST]
-        effector[JF.EffectorFeatures.ENERGYLEFT] -= opportunity[JF.OpportunityFeatures.ENERGYCOST]
-        effector[JF.EffectorFeatures.AMMOLEFT] -= effector[JF.EffectorFeatures.AMMORATE]
-        # We are dealing with expected plan, not an actual instance of a plan.
-        # Damage will be relative to pSuccess rather than sometimes being right and sometimes being wrong
-        reward = opportunity[JF.OpportunityFeatures.PSUCCESS] * task[JF.TaskFeatures.VALUE]
-        taskData[taskIndex][JF.TaskFeatures.VALUE] -= reward
-
-        task[JF.TaskFeatures.SELECTED] += 0.5  # Count the number of engagements so far
-
-        # The task has been selected the maximum number of times, no other effectors can select this task.
-        opportunityData[:, taskIndex, JF.OpportunityFeatures.SELECTABLE] *= (task[JF.TaskFeatures.SELECTED] < 1)
-        opportunityData[:, taskIndex, JF.OpportunityFeatures.PSUCCESS] *= \
-            opportunityData[:, taskIndex, JF.OpportunityFeatures.SELECTABLE]
-
-        for i in range(0, nbTask):
-            if not opportunityData[effectorIndex][i][JF.OpportunityFeatures.SELECTABLE]:
-                continue
-            EucDistance = self.euclidean_distance(effector, taskData[i])
-            mobile = not effector[JF.EffectorFeatures.STATIC]
-            if mobile:
-                RTDistance = self.return_distance(effector, taskData[i])
-                travel_distance = max(0, EucDistance - effector[JF.EffectorFeatures.EFFECTIVEDISTANCE])
-                # If the effector is static, then it doesn't move and tasks don't need to be updated here
-                # If the effector is mobile, then we need to validate that the moves are still feasible
-                maintain_value = (not mobile) or (RTDistance < effector[JF.EffectorFeatures.ENERGYLEFT] /
-                                                  effector[JF.EffectorFeatures.ENERGYRATE] and
-                                                  effector[JF.EffectorFeatures.TIMELEFT] > RTDistance / (
-                                                    effector[JF.EffectorFeatures.SPEED] * SPEED_CORRECTION))
-                opportunityData[effectorIndex][i][JF.OpportunityFeatures.SELECTABLE] *= maintain_value
-                opportunityData[effectorIndex][i][JF.OpportunityFeatures.PSUCCESS] *= maintain_value
-
-                opportunityData[effectorIndex][i][JF.OpportunityFeatures.TIMECOST] = \
-                    (not mobile) * opportunityData[effectorIndex][i][JF.OpportunityFeatures.TIMECOST] + \
-                    mobile * travel_distance / (effector[JF.EffectorFeatures.SPEED] * SPEED_CORRECTION)
-                opportunityData[effectorIndex][i][JF.OpportunityFeatures.ENERGYCOST] = \
-                    (not mobile) * opportunityData[effectorIndex][i][JF.OpportunityFeatures.ENERGYCOST] + \
-                    mobile * travel_distance * effector[JF.EffectorFeatures.ENERGYRATE]
-
-            # If there isn't enough time, ammo, or energy, mark the opportunity as infeasible
-            feasible = opportunityData[effectorIndex][i][JF.OpportunityFeatures.TIMECOST] <= \
-                effector[JF.EffectorFeatures.TIMELEFT] and \
-                effectorData[effectorIndex][JF.EffectorFeatures.AMMORATE] <= \
-                effector[JF.EffectorFeatures.AMMOLEFT] and \
-                opportunityData[effectorIndex][i][JF.OpportunityFeatures.ENERGYCOST] <= \
-                effector[JF.EffectorFeatures.ENERGYLEFT]
-            opportunityData[effectorIndex][i][JF.OpportunityFeatures.SELECTABLE] *= feasible
-            opportunityData[effectorIndex][i][JF.OpportunityFeatures.PSUCCESS] *= feasible
-
-        # If no actions are selectable, we are in a terminal state
-        terminal = not opportunityData[:, :, JF.OpportunityFeatures.SELECTABLE].any()
-
-        return self.formatState(effectorData, taskData, opportunityData), reward, terminal
-
-    def undo(self):
-        """
-        Return to the previous state.  This can help in a depth-first-search style action selection
-        """
-        self.effectorData, self.taskData, self.opportunityData, self.schedule, self.previousPSuccess = self.history.pop()
-
-
-def mergeState(effectorData, taskData, opportunityData):
-    """
-    Convert values from real-world to normalized [0,1] and convert representation from vector to 3D tensor
-
-    copy vectors for effector and task, and tensor for opportunity
-    remove data that will not be required for the neural network
-    normalize vector values according to the scale
-    make m copies of each effector vector for an n.m.p tensor
-    make n copies of each target vector for an n.m.q tensor
-    make a single tensor with each tensor appended in an n.m.(p+q+r)
-    """
-    # TODO: change this to use "unsqueeze"
-    effectors = np.zeros((len(taskData), len(effectorData), len(JF.EffectorFeatures)))  # m.n.p
-    tasks = np.zeros((len(effectorData), len(taskData), len(JF.TaskFeatures)))  # n.m.q
-    effectors += effectorData
-    tasks += taskData
-    effectors = effectors.transpose([1, 0, 2])  # Transpose from m.n.p to n.m.p
-    return np.concatenate((effectors, tasks, opportunityData), axis=2)  # concatenate on the 3rd axis
->>>>>>> 81029fee
-
-
-def state_to_dict(effectorData, taskData, opportunityData):
-    state = {}
-    state['Effectors'] = effectorData
-    state['Targets'] = taskData
-    state['Opportunities'] = opportunityData
-    return state
-
-
-def unMergeState(state):
-    if type(state) == dict:
-        effectorData = state['Effectors']
-        taskData = state['Targets']
-        opportunityData = state['Opportunities']
-    else:
-        effectorData = state[:, 0, :len(JF.EffectorFeatures)]
-        taskData = state[0, :, len(JF.EffectorFeatures):len(JF.EffectorFeatures) + len(JF.TaskFeatures)]
-        opportunityData = state[:, :, len(JF.EffectorFeatures) + len(JF.TaskFeatures):]
-    return effectorData, taskData, opportunityData
-
-
-def main():
-    jeremy = 0
-    alex = 1
-    agents = [JeremyAgent, AlexAgent]
-    agentSelection = 0
-
-    env = Simulation(mergeState, keepstack=True)
-    if len(sys.argv) > 1:
-        simProblem = loadProblem(sys.argv[1])
-    else:
-        problemGenerators = [PG.allPlanes, PG.infantryOnly, PG.combatArms, PG.boatsBoatsBoats]
-        problemGenerator = random.choice(problemGenerators)
-
-        problemGenerator = PG.toy
-        simProblem = problemGenerator()
-
-    agent = agents[agentSelection]
-    state = env.reset(simProblem)  # get initial state or load a new problem
-    total_reward = 0
-    while True:
-        terminal = False
-        while not terminal:
-            action = agent.getAction(state)
-            try:
-                new_state, reward, terminal = env.update(action)
-                total_reward += reward
-            except Exception as e:
-                print(f"Error: {e}")
-                print(f"Action: {action}")
-                continue
-            agent.learn(state, action, reward, new_state, terminal)
-            state = new_state
-            print(f"reward returned: {reward}")
-        printState(state)
-        print(f"schedule: {env.getSchedule()}")
-        print(f"Reward Returned: {total_reward}")
-        state = env.reset()
-
-
-if __name__ == "__main__":
-    main()
+#!/usr/bin/env python3
+
+import numpy as np
+import ProblemGenerators as PG
+from ProblemGenerators import loadProblem, saveProblem, euclideanDistance, returnDistance
+import JFAFeatures as JF
+import random
+import math
+import sys
+
+SPEED_CORRECTION = PG.STANDARDIZED_TIME * PG.MAX_SPEED
+
+
+def printState(state):
+    trueFalseStrings = ["False", "True"]
+    print("\n\t (x, y)\t\t\tStatic\tSpeed\tAmmo\tEnergy\tTime\tEffDist\tAmmoRte\tEnergyRate")
+    nbEffector = len(state[:, 0, 0])
+    for i in range(0, nbEffector):
+        print("Effector:", end="")
+        print(f"({state[i, 0, JF.EffectorFeatures.XPOS]:.4f}, {state[i, 0, JF.EffectorFeatures.YPOS]:.4f})", end="")
+        print(f"\t{trueFalseStrings[int(state[i, 0, JF.EffectorFeatures.STATIC])]}", end="")
+        print(f"\t{state[i, 0, JF.EffectorFeatures.SPEED]:4.4f}", end="")
+        print(f"\t{state[i, 0, JF.EffectorFeatures.AMMOLEFT]:.4f}", end="")
+        print(f"\t{state[i, 0, JF.EffectorFeatures.ENERGYLEFT]:.4f}", end="")
+        print(f"\t{state[i, 0, JF.EffectorFeatures.TIMELEFT]:.4f}", end="")
+        print(f"\t{state[i, 0, JF.EffectorFeatures.EFFECTIVEDISTANCE]:.4f}", end="")
+        print(f"\t{state[i, 0, JF.EffectorFeatures.AMMORATE]:.4f}", end="")
+        print(f"\t{state[i, 0, JF.EffectorFeatures.ENERGYRATE]:.4f}")
+    nbTask = len(state[0, :, 0])
+    pad = len(JF.EffectorFeatures)
+    print("\n\n\t(x, y)\t\t\tValue\tSelected")
+    for i in range(len(state[0, :, 0])):
+        print(f"Target: ({state[0, i, pad + JF.TaskFeatures.XPOS]:.4f}, {state[0, i, pad + JF.TaskFeatures.YPOS]:.4f})",
+              end="")
+        print(f"\t{state[0, i, pad + JF.TaskFeatures.VALUE]:.4f}", end="")
+        print(f"\t{state[0, i, pad + JF.TaskFeatures.SELECTED]}")
+    pad = len(JF.EffectorFeatures) + len(JF.TaskFeatures)
+    print("\n\nAction\t\tPSucc\tEnergy\ttime\tSelectable\tEucDistance\tReturnDist")
+    for i in range(nbEffector):
+        for j in range(nbTask):
+            if state[i, j, pad + JF.OpportunityFeatures.SELECTABLE]:
+                print(
+                    f"({i:2},{j:2}):\t{state[i, j, pad + JF.OpportunityFeatures.PSUCCESS]:.4}\t{state[i, j, pad + JF.OpportunityFeatures.ENERGYCOST]:.4f}\t{state[i, j, pad + JF.OpportunityFeatures.TIMECOST]:.4f}\t{trueFalseStrings[int(state[i, j, pad + JF.OpportunityFeatures.SELECTABLE])]}\t\t{euclideanDistance(state[i, 0, :], state[0, j, len(JF.EffectorFeatures):]):.6f}\t{returnDistance(state[i, 0, :], state[0, j, len(JF.EffectorFeatures):]):.6f}")
+
+
+def print_grid(state):
+    trueFalseStrings = ["False", "True"]
+    nbEffector = len(state[:, 0, 0])
+    nbTask = len(state[0, :, 0])
+    pad = len(JF.EffectorFeatures) + len(JF.TaskFeatures)
+    print("\t", end="")
+    for i in range(nbEffector):
+        print(f"{i}\t\t", end="")
+    print()
+    for j in range(nbTask):
+        print(f"{j}\t", end="")
+        for i in range(nbEffector):
+            if state[i, j, pad + JF.OpportunityFeatures.SELECTABLE]:
+                print(f"{state[i, j, pad + JF.OpportunityFeatures.PSUCCESS]:.8f}\t", end="")
+            else:
+                print("-" * 8, end="")
+        print()
+        print(f"{state[0, j, len(JF.EffectorFeatures) + JF.TaskFeatures.VALUE]:.3f}", end="")
+        print("\t", end="")
+        for i in range(nbEffector):
+            if state[i, j, pad + JF.OpportunityFeatures.SELECTABLE]:
+                print(f"{state[i, j, pad + JF.OpportunityFeatures.ENERGYCOST]:.8f}\t", end="")
+            else:
+                print("-" * 8, end="")
+        print()
+        print(f"{state[0, j, len(JF.EffectorFeatures) + JF.TaskFeatures.SELECTED]:.1f}", end="")
+        print("\t", end="")
+        for i in range(nbEffector):
+            if state[i, j, pad + JF.OpportunityFeatures.SELECTABLE]:
+                print(f"{state[i, j, pad + JF.OpportunityFeatures.TIMECOST]:.8f}\t", end="")
+            else:
+                print("-" * 8, end="")
+        print("\n")
+
+
+class JeremyAgent:
+    def getAction(self, state):
+        """
+        Allows the user to control which action to take next by selecting an agent, and a task.
+        """
+        effector, task = None, None
+        printState(state)
+        while effector is None:
+            try:
+                effector = int(input("effector: "))
+            except ValueError:
+                pass
+        while task is None:
+            try:
+                task = int(input("task: "))
+            except ValueError:
+                pass
+        return effector, task
+
+    def learn(state, action, reward, new_state, terminal):
+        pass
+
+
+class AlexAgent:
+    pass
+
+
+class Simulation:
+    """
+    Simulate a warfare scenario in which a set of effectors complete a set of tasks
+    """
+
+    def __init__(self, formatState, problem=None, keepstack=False):
+        self.keepstack = keepstack
+        self.formatState = formatState  # In the case of the Neural Network,
+        # this function will normalize values and create a 3D tensor
+        if problem:
+            self.reset(problem)
+
+    def reset(self, problem=None):
+        """
+        Set up all values for the initial positions in the scenario and return the state
+        """
+
+        """
+        Reuse the current problem and set all variables back to their original values
+        """
+        if problem is None:
+            if not hasattr(self, 'initialProblem'):
+                raise Exception("You must provide an intial problem to solve.")
+            problem = self.initialProblem
+        else:
+            self.initialProblem = problem
+        self.reward = 0
+        self.scale = problem['Arena'][JF.ArenaFeatures.SCALE]
+        self.coastline = problem['Arena'][JF.ArenaFeatures.COASTLINE]
+        self.frontline = problem['Arena'][JF.ArenaFeatures.FRONTLINE]
+        self.timeHorizon = problem['Arena'][JF.ArenaFeatures.TIMEHORIZON]
+        PG.correct_effector_data(problem)
+        self.problem = problem
+        self.nbEffector, self.nbTask = len(problem['Effectors']), len(problem['Targets'])
+        self.effectorData = np.ones((self.nbEffector, len(JF.EffectorFeatures)), dtype=float)
+        self.taskData = np.ones((self.nbTask, len(JF.TaskFeatures)), dtype=float)
+        self.opportunityData = np.ones((self.nbEffector, self.nbTask, len(JF.OpportunityFeatures)), dtype=float)
+        for i in range(0, self.nbEffector):
+            self.effectorData[i] = np.asarray(problem['Effectors'][i])
+        for i in range(0, self.nbTask):
+            self.taskData[i] = np.asarray(problem['Targets'][i])
+        for i in range(0, self.nbEffector):
+            for j in range(0, self.nbTask):
+                self.opportunityData[i][j] = np.asarray(problem['Opportunities'][i][j])
+        self.history = []
+        self.schedule = [[] for _ in range(self.nbEffector)]
+        self.previousPSuccess = [[] for _ in range(self.nbTask)]
+        return self.formatState(self.effectorData, self.taskData, self.opportunityData)
+
+    def resetState(self, state):
+        pass
+
+    def euclidean_distance(self, effector, task):
+        return math.sqrt((effector[JF.EffectorFeatures.XPOS] - task[JF.TaskFeatures.XPOS]) ** 2 + (
+                effector[JF.EffectorFeatures.YPOS] - task[JF.TaskFeatures.YPOS]) ** 2)
+
+    def return_distance(self, effector, task):
+        EucDistance = self.euclidean_distance(effector, task)
+        travelDistance = max(EucDistance - effector[JF.EffectorFeatures.EFFECTIVEDISTANCE], 0)
+        new_x = effector[JF.EffectorFeatures.XPOS] + (
+                task[JF.TaskFeatures.XPOS] - effector[JF.EffectorFeatures.XPOS]) * travelDistance / EucDistance
+        new_y = effector[JF.EffectorFeatures.YPOS] + (
+                task[JF.TaskFeatures.YPOS] - effector[JF.EffectorFeatures.YPOS]) * travelDistance / EucDistance
+        return_trip = math.sqrt(
+            (effector[JF.EffectorFeatures.STARTX] - new_x) ** 2 + (effector[JF.EffectorFeatures.STARTY] - new_y) ** 2)
+        return travelDistance + return_trip
+
+    def getSchedule(self):
+        """
+        Return the schedule of events currently chosen.
+        """
+        # A schedule should be a list of #effector lists where each element is a target along with some other info (eg timing))
+        # [[(2 5min), (1 60min)][3, 2, 3][1]]
+        # Effector 1 first hits target 2 (service time 5 min) and then 1 (service time 60 min)
+        # Effector 2 first hits target 3 and then 2, and then 3
+        # Effector 3 first hits target 1
+        return self.schedule
+
+    def update(self, action):
+        """
+        Take an action from an agent and apply that action to the effector specified.
+        """
+        if type(action) == tuple:
+            effectorIndex, taskIndex = action
+        else:  # Alex passes a 1-hot matrix.  Process accordingly
+            effectorIndex, taskIndex = np.where(action == 1)
+            effectorIndex = int(effectorIndex)
+            taskIndex = int(taskIndex)
+        effector = self.effectorData[effectorIndex, :]
+        task = self.taskData[taskIndex, :]
+        opportunity = self.opportunityData[effectorIndex, taskIndex, :]
+        if opportunity[JF.OpportunityFeatures.SELECTABLE] == False:
+            raise IndexError(f"This action is not selectable. Effector: {effectorIndex} Task: {taskIndex}")
+
+        # first copy the tensor (not by ref.. make sure to do actual copy)
+        if self.keepstack:
+            # TODO: make sure this is a copy, not a reference
+            self.history.append(
+                (self.effectorData, self.taskData, self.opportunityData, self.schedule, self.previousPSuccess))
+        # Do not use history, update the schedule directly.
+        # Make a separate stack for the schedule so that we don't need to iterate through the whole state history
+        self.schedule[effectorIndex].append((taskIndex, opportunity[JF.OpportunityFeatures.TIMECOST]))
+
+        EucDistance = self.euclidean_distance(effector, task)
+        travelDistance = EucDistance - effector[JF.EffectorFeatures.EFFECTIVEDISTANCE]
+
+        if travelDistance > 0:  # Calculate the updated position
+            effector[JF.EffectorFeatures.XPOS] += (task[JF.TaskFeatures.XPOS] - effector[
+                JF.EffectorFeatures.XPOS]) * travelDistance / EucDistance
+            effector[JF.EffectorFeatures.YPOS] += (task[JF.TaskFeatures.YPOS] - effector[
+                JF.EffectorFeatures.YPOS]) * travelDistance / EucDistance
+        else:
+            pass  # We can take action against the target from our current position
+
+        effector[JF.EffectorFeatures.TIMELEFT] -= opportunity[JF.OpportunityFeatures.TIMECOST]
+        effector[JF.EffectorFeatures.ENERGYLEFT] -= opportunity[JF.OpportunityFeatures.ENERGYCOST]
+        effector[JF.EffectorFeatures.AMMOLEFT] -= effector[JF.EffectorFeatures.AMMORATE]
+        # We are dealing with expected plan, not an actual instance of a plan.
+        # Damage will be relative to pSuccess rather than sometimes being right and sometimes being wrong
+        reward = opportunity[JF.OpportunityFeatures.PSUCCESS] * task[JF.TaskFeatures.VALUE]
+        self.taskData[taskIndex][JF.TaskFeatures.VALUE] -= reward
+
+        task[JF.TaskFeatures.SELECTED] += 0.5  # Count the number of engagements so far
+
+        if task[JF.TaskFeatures.SELECTED] >= 1:  # Down the road: opportunities[:,:,selectable] &= task[:,selected] >= 1
+            for i in range(0, self.nbEffector):
+                self.opportunityData[i][taskIndex][JF.OpportunityFeatures.SELECTABLE] = False
+                self.opportunityData[i][taskIndex][JF.OpportunityFeatures.PSUCCESS] = 0
+
+        for i in range(0, self.nbTask):
+            EucDistance = self.euclidean_distance(effector, self.taskData[i])
+            # If it wasn't selectable before, could that change?  If not, drop this set of operations whenever something is already unfeasible
+            if not effector[JF.EffectorFeatures.STATIC]:
+                RTDistance = self.return_distance(effector, self.taskData[i])
+                travelDistance = max(0, EucDistance - effector[JF.EffectorFeatures.EFFECTIVEDISTANCE])
+                if (RTDistance > effector[JF.EffectorFeatures.ENERGYLEFT] / (
+                        effector[JF.EffectorFeatures.ENERGYRATE]) or
+                        effector[JF.EffectorFeatures.TIMELEFT] < RTDistance / (
+                                effector[JF.EffectorFeatures.SPEED] * SPEED_CORRECTION)):
+                    # print(f"Effector: {effectorIndex}, Target: {i}")
+                    # print(f"Dist: {RTDistance > effector[JF.EffectorFeatures.ENERGYLEFT] / effector[JF.EffectorFeatures.ENERGYRATE]} : {RTDistance} > {effector[JF.EffectorFeatures.ENERGYLEFT]} / {effector[JF.EffectorFeatures.ENERGYRATE]}")
+                    # print(f"Time: {effector[JF.EffectorFeatures.TIMELEFT] < RTDistance / (effector[JF.EffectorFeatures.SPEED] * SPEED_CORRECTION)} : {effector[JF.EffectorFeatures.TIMELEFT]} < {RTDistance} / {effector[JF.EffectorFeatures.SPEED] * SPEED_CORRECTION}")
+                    self.opportunityData[effectorIndex][i][JF.OpportunityFeatures.SELECTABLE] = False
+                else:
+                    self.opportunityData[effectorIndex][i][JF.OpportunityFeatures.TIMECOST] = travelDistance / (
+                            effector[
+                                JF.EffectorFeatures.SPEED] * SPEED_CORRECTION)  # + effector[JF.EffectorFeatures.DUTYCYCLE]
+                    self.opportunityData[effectorIndex][i][JF.OpportunityFeatures.ENERGYCOST] = \
+                        travelDistance * effector[JF.EffectorFeatures.ENERGYRATE]  # Energy is related to fuel or essentially range
+            else:
+                if EucDistance <= effector[JF.EffectorFeatures.EFFECTIVEDISTANCE]:
+                    self.opportunityData[effectorIndex][i][JF.OpportunityFeatures.TIMECOST] = \
+                        EucDistance / (effector[JF.EffectorFeatures.SPEED] * SPEED_CORRECTION)  # effector[JF.EffectorFeatures.DUTYCYCLE]
+                    self.opportunityData[effectorIndex][i][
+                        JF.OpportunityFeatures.ENERGYCOST] = 0  # Energy is related to fuel or essentially range
+                else:
+                    self.opportunityData[effectorIndex][i][JF.OpportunityFeatures.SELECTABLE] = False
+
+            if self.opportunityData[effectorIndex][i][JF.OpportunityFeatures.TIMECOST] > effector[
+                JF.EffectorFeatures.TIMELEFT]:
+                self.opportunityData[effectorIndex][i][JF.OpportunityFeatures.SELECTABLE] = False
+            elif self.effectorData[effectorIndex][JF.EffectorFeatures.AMMORATE] > effector[
+                JF.EffectorFeatures.AMMOLEFT]:
+                self.opportunityData[effectorIndex][i][JF.OpportunityFeatures.SELECTABLE] = False
+            elif self.opportunityData[effectorIndex][i][JF.OpportunityFeatures.ENERGYCOST] > effector[
+                JF.EffectorFeatures.ENERGYLEFT]:
+                self.opportunityData[effectorIndex][i][JF.OpportunityFeatures.SELECTABLE] = False
+
+            if self.opportunityData[effectorIndex][i][JF.OpportunityFeatures.SELECTABLE] == False:
+                self.opportunityData[effectorIndex][i][JF.OpportunityFeatures.PSUCCESS] = 0
+
+        # self.opportunityData[:,:,JF.OpportunityFeatures.PSUCCESS] &= self.opportunityData[:,:,JF.OpportunityFeatures.SELECTABLE]
+        if np.sum(self.opportunityData[:, :, JF.OpportunityFeatures.SELECTABLE]) >= 1:
+            terminal = False
+        else:
+            terminal = True
+
+        return self.formatState(self.effectorData, self.taskData, self.opportunityData), reward, terminal
+
+    def update_state(self, action, state=None):
+        """
+        Take an action from an agent and apply that action to the effector specified.
+        """
+        if state is None:
+            effectorData, taskData, opportunityData = self.effectorData, self.taskData, self.opportunityData
+            nbEffector = self.nbEffector
+            nbTask = self.nbTask
+        else:
+            PG.correct_effector_data(state)
+            effectorData, taskData, opportunityData = unMergeState(state)
+            nbEffector = len(effectorData)
+            nbTask = len(taskData)
+
+        if type(action) == tuple:
+            effectorIndex, taskIndex = action
+        else:  # Alex passes a 1-hot matrix.  Process accordingly
+            effectorIndex, taskIndex = np.where(action == 1)
+            effectorIndex = int(effectorIndex)
+            taskIndex = int(taskIndex)
+
+        effector = effectorData[effectorIndex, :]
+        task = taskData[taskIndex, :]
+        opportunity = opportunityData[effectorIndex, taskIndex, :]
+        if not opportunity[JF.OpportunityFeatures.SELECTABLE]:
+            raise IndexError(f"This action is not selectable. Effector: {effectorIndex} Task: {taskIndex}")
+
+        EucDistance = self.euclidean_distance(effector, task)
+        travel_distance = EucDistance - effector[JF.EffectorFeatures.EFFECTIVEDISTANCE]
+
+        travel_required = travel_distance > 0  # Move the effector to an updated position if required
+        effector[JF.EffectorFeatures.XPOS] += travel_required * (task[JF.TaskFeatures.XPOS] - effector[
+            JF.EffectorFeatures.XPOS]) * travel_distance / EucDistance
+        effector[JF.EffectorFeatures.YPOS] += travel_required * (task[JF.TaskFeatures.YPOS] - effector[
+            JF.EffectorFeatures.YPOS]) * travel_distance / EucDistance
+
+        effector[JF.EffectorFeatures.TIMELEFT] -= opportunity[JF.OpportunityFeatures.TIMECOST]
+        effector[JF.EffectorFeatures.ENERGYLEFT] -= opportunity[JF.OpportunityFeatures.ENERGYCOST]
+        effector[JF.EffectorFeatures.AMMOLEFT] -= effector[JF.EffectorFeatures.AMMORATE]
+        # We are dealing with expected plan, not an actual instance of a plan.
+        # Damage will be relative to pSuccess rather than sometimes being right and sometimes being wrong
+        reward = opportunity[JF.OpportunityFeatures.PSUCCESS] * task[JF.TaskFeatures.VALUE]
+        taskData[taskIndex][JF.TaskFeatures.VALUE] -= reward
+
+        task[JF.TaskFeatures.SELECTED] += 0.5  # Count the number of engagements so far
+
+        # The task has been selected the maximum number of times, no other effectors can select this task.
+        opportunityData[:, taskIndex, JF.OpportunityFeatures.SELECTABLE] *= (task[JF.TaskFeatures.SELECTED] < 1)
+        opportunityData[:, taskIndex, JF.OpportunityFeatures.PSUCCESS] *= \
+            opportunityData[:, taskIndex, JF.OpportunityFeatures.SELECTABLE]
+
+        for i in range(0, nbTask):
+            if not opportunityData[effectorIndex][i][JF.OpportunityFeatures.SELECTABLE]:
+                continue
+            EucDistance = self.euclidean_distance(effector, taskData[i])
+            mobile = not effector[JF.EffectorFeatures.STATIC]
+            if mobile:
+                RTDistance = self.return_distance(effector, taskData[i])
+                travel_distance = max(0, EucDistance - effector[JF.EffectorFeatures.EFFECTIVEDISTANCE])
+                # If the effector is static, then it doesn't move and tasks don't need to be updated here
+                # If the effector is mobile, then we need to validate that the moves are still feasible
+                maintain_value = (not mobile) or (RTDistance < effector[JF.EffectorFeatures.ENERGYLEFT] /
+                                                  effector[JF.EffectorFeatures.ENERGYRATE] and
+                                                  effector[JF.EffectorFeatures.TIMELEFT] > RTDistance / (
+                                                    effector[JF.EffectorFeatures.SPEED] * SPEED_CORRECTION))
+                opportunityData[effectorIndex][i][JF.OpportunityFeatures.SELECTABLE] *= maintain_value
+                opportunityData[effectorIndex][i][JF.OpportunityFeatures.PSUCCESS] *= maintain_value
+
+                opportunityData[effectorIndex][i][JF.OpportunityFeatures.TIMECOST] = \
+                    (not mobile) * opportunityData[effectorIndex][i][JF.OpportunityFeatures.TIMECOST] + \
+                    mobile * travel_distance / (effector[JF.EffectorFeatures.SPEED] * SPEED_CORRECTION)
+                opportunityData[effectorIndex][i][JF.OpportunityFeatures.ENERGYCOST] = \
+                    (not mobile) * opportunityData[effectorIndex][i][JF.OpportunityFeatures.ENERGYCOST] + \
+                    mobile * travel_distance * effector[JF.EffectorFeatures.ENERGYRATE]
+
+            # If there isn't enough time, ammo, or energy, mark the opportunity as infeasible
+            feasible = opportunityData[effectorIndex][i][JF.OpportunityFeatures.TIMECOST] <= \
+                effector[JF.EffectorFeatures.TIMELEFT] and \
+                effectorData[effectorIndex][JF.EffectorFeatures.AMMORATE] <= \
+                effector[JF.EffectorFeatures.AMMOLEFT] and \
+                opportunityData[effectorIndex][i][JF.OpportunityFeatures.ENERGYCOST] <= \
+                effector[JF.EffectorFeatures.ENERGYLEFT]
+            opportunityData[effectorIndex][i][JF.OpportunityFeatures.SELECTABLE] *= feasible
+            opportunityData[effectorIndex][i][JF.OpportunityFeatures.PSUCCESS] *= feasible
+
+        # If no actions are selectable, we are in a terminal state
+        terminal = not opportunityData[:, :, JF.OpportunityFeatures.SELECTABLE].any()
+
+        return self.formatState(effectorData, taskData, opportunityData), reward, terminal
+
+    def undo(self):
+        """
+        Return to the previous state.  This can help in a depth-first-search style action selection
+        """
+        self.effectorData, self.taskData, self.opportunityData, self.schedule, self.previousPSuccess = self.history.pop()
+
+
+def mergeState(effectorData, taskData, opportunityData):
+    """
+    Convert values from real-world to normalized [0,1] and convert representation from vector to 3D tensor
+
+    copy vectors for effector and task, and tensor for opportunity
+    remove data that will not be required for the neural network
+    normalize vector values according to the scale
+    make m copies of each effector vector for an n.m.p tensor
+    make n copies of each target vector for an n.m.q tensor
+    make a single tensor with each tensor appended in an n.m.(p+q+r)
+    """
+    # TODO: change this to use "unsqueeze"
+    effectors = np.zeros((len(taskData), len(effectorData), len(JF.EffectorFeatures)))  # m.n.p
+    tasks = np.zeros((len(effectorData), len(taskData), len(JF.TaskFeatures)))  # n.m.q
+    effectors += effectorData
+    tasks += taskData
+    effectors = effectors.transpose([1, 0, 2])  # Transpose from m.n.p to n.m.p
+    return np.concatenate((effectors, tasks, opportunityData), axis=2)  # concatenate on the 3rd axis
+
+
+def state_to_dict(effectorData, taskData, opportunityData):
+    state = {}
+    state['Effectors'] = effectorData
+    state['Targets'] = taskData
+    state['Opportunities'] = opportunityData
+    return state
+
+
+def unMergeState(state):
+    if type(state) == dict:
+        effectorData = state['Effectors']
+        taskData = state['Targets']
+        opportunityData = state['Opportunities']
+    else:
+        effectorData = state[:, 0, :len(JF.EffectorFeatures)]
+        taskData = state[0, :, len(JF.EffectorFeatures):len(JF.EffectorFeatures) + len(JF.TaskFeatures)]
+        opportunityData = state[:, :, len(JF.EffectorFeatures) + len(JF.TaskFeatures):]
+    return effectorData, taskData, opportunityData
+
+
+def main():
+    jeremy = 0
+    alex = 1
+    agents = [JeremyAgent, AlexAgent]
+    agentSelection = 0
+
+    env = Simulation(mergeState, keepstack=True)
+    if len(sys.argv) > 1:
+        simProblem = loadProblem(sys.argv[1])
+    else:
+        problemGenerators = [PG.allPlanes, PG.infantryOnly, PG.combatArms, PG.boatsBoatsBoats]
+        problemGenerator = random.choice(problemGenerators)
+
+        problemGenerator = PG.toy
+        simProblem = problemGenerator()
+
+    agent = agents[agentSelection]
+    state = env.reset(simProblem)  # get initial state or load a new problem
+    total_reward = 0
+    while True:
+        terminal = False
+        while not terminal:
+            action = agent.getAction(state)
+            try:
+                new_state, reward, terminal = env.update(action)
+                total_reward += reward
+            except Exception as e:
+                print(f"Error: {e}")
+                print(f"Action: {action}")
+                continue
+            agent.learn(state, action, reward, new_state, terminal)
+            state = new_state
+            print(f"reward returned: {reward}")
+        printState(state)
+        print(f"schedule: {env.getSchedule()}")
+        print(f"Reward Returned: {total_reward}")
+        state = env.reset()
+
+
+if __name__ == "__main__":
+    main()